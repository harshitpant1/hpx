--- conflicted
+++ resolved
@@ -454,10 +454,7 @@
     auto range = boost::irange(blocks_start, blocks_end);
     double errsq =
         transform_reduce(par, boost::begin(range), boost::end(range), 0.0,
-<<<<<<< HEAD
             [](double lhs, double rhs) { return lhs + rhs; },
-=======
->>>>>>> a3201219
             [&](std::uint64_t b) -> double
             {
                 sub_block trans_block =
@@ -474,12 +471,7 @@
                     }
                 }
                 return errsq;
-<<<<<<< HEAD
-            }
-=======
-            },
-            [](double lhs, double rhs) { return lhs + rhs; }
->>>>>>> a3201219
+            }
         );
 
     if(verbose)
