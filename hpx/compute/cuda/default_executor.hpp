--- conflicted
+++ resolved
@@ -71,7 +71,6 @@
                 iterator_type;
             typedef typename std::iterator_traits<iterator_type>::value_type
                 value_type;
-<<<<<<< HEAD
             for (auto const& s: shape)
             {
                 auto begin = hpx::util::get<0>(s);
@@ -84,25 +83,12 @@
                 int num_blocks = static_cast<int>(
                     (chunk_size + threads_per_block - 1) / threads_per_block);
 
-                detail::launch(
-                    target_, num_blocks, threads_per_block,
-                    [begin, chunk_size]
-                    HPX_DEVICE (F f, Ts&... ts)
-=======
-            typedef cuda::allocator<value_type> alloc_type;
-            typedef compute::vector<value_type, alloc_type> shape_container_type;
-
-            // transfer shape to the GPU
-            shape_container_type shape_container(
-                boost::begin(shape), boost::end(shape), alloc_type(target_));
-
             detail::launch(
                 target_, num_blocks, threads_per_block,
                 [] HPX_DEVICE (F f, value_type* p, std::size_t count, Ts const&... ts)
                 {
                     int idx = blockIdx.x * blockDim.x + threadIdx.x;
                     if (idx < count)
->>>>>>> 602cb22c
                     {
                         int idx = blockIdx.x * blockDim.x + threadIdx.x;
                         if(idx < chunk_size)
