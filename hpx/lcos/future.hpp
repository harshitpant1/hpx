//  Copyright (c) 2007-2013 Hartmut Kaiser
//  Copyright (c) 2013 Agustin Berge
//
//  Distributed under the Boost Software License, Version 1.0. (See accompanying
//  file LICENSE_1_0.txt or copy at http://www.boost.org/LICENSE_1_0.txt)

#if !defined(HPX_LCOS_FUTURE_MAR_06_2012_1059AM)
#define HPX_LCOS_FUTURE_MAR_06_2012_1059AM

#include <hpx/hpx_fwd.hpp>
#include <hpx/config/forceinline.hpp>
#include <hpx/traits/is_future.hpp>
#include <hpx/lcos/detail/future_data.hpp>
#include <hpx/util/always_void.hpp>
#include <hpx/util/move.hpp>
#include <hpx/util/date_time_chrono.hpp>
#include <hpx/util/decay.hpp>
#include <hpx/runtime/actions/continuation.hpp>

#include <boost/intrusive_ptr.hpp>
#include <boost/utility/result_of.hpp>
#include <boost/date_time/posix_time/ptime.hpp>
#include <boost/function_types/result_type.hpp>
#include <boost/detail/iterator.hpp>
#include <boost/static_assert.hpp>
#include <boost/type_traits/is_void.hpp>
#include <boost/mpl/eval_if.hpp>
#include <boost/mpl/if.hpp>
#include <boost/utility/declval.hpp>

namespace hpx { namespace lcos { namespace detail
{
    ///////////////////////////////////////////////////////////////////////////
    template <typename T>
    struct future_traits
    {};

    template <typename Future>
    struct future_traits<Future const>
      : future_traits<Future>
    {};

    template <typename Future>
    struct future_traits<Future&>
      : future_traits<Future>
    {};

    template <typename Future>
    struct future_traits<Future const &>
      : future_traits<Future>
    {};

    template <typename T>
    struct future_traits<lcos::future<T> >
    {
        typedef T type;
    };

    template <typename R>
    struct future_traits<lcos::unique_future<R> >
    {
        typedef R type;
    };

    template <typename R>
    struct future_traits<lcos::shared_future<R> >
    {
        typedef R type;
    };

    ///////////////////////////////////////////////////////////////////////////
    template <typename R>
    struct shared_state_ptr
    {
        typedef boost::intrusive_ptr<future_data<R> > type;
    };

    template <typename Future>
    struct shared_state_ptr_for
    {};

    template <typename R>
    struct shared_state_ptr_for<unique_future<R> >
      : shared_state_ptr<R>
    {};

    template <typename R>
    struct shared_state_ptr_for<shared_future<R> >
      : shared_state_ptr<R>
    {};

    // hpx::future
    template <typename R>
    struct shared_state_ptr_for<future<R> >
      : shared_state_ptr<R>
    {};

    ///////////////////////////////////////////////////////////////////////////
    struct future_access
    {
        template <typename Future, typename SharedState>
        static Future
        create(boost::intrusive_ptr<SharedState> const& shared_state)
        {
            return Future(shared_state);
        }

        template <typename Future, typename SharedState>
        static Future
        create(BOOST_RV_REF(boost::intrusive_ptr<SharedState>) shared_state)
        {
            return Future(boost::move(shared_state));
        }

        template <typename R>
        BOOST_FORCEINLINE static
        typename shared_state_ptr<R>::type const&
        get_shared_state(unique_future<R> const& f)
        {
            return f.shared_state_;
        }

        template <typename R>
        BOOST_FORCEINLINE static
        typename shared_state_ptr<R>::type const&
        get_shared_state(shared_future<R> const& f)
        {
            return f.shared_state_;
        }

        // hpx::future
        template <typename R>
        BOOST_FORCEINLINE static
        typename shared_state_ptr<R>::type const&
        get_shared_state(future<R> const& f)
        {
            return f.future_data_;
        }
    };

    ///////////////////////////////////////////////////////////////////////////
    template <typename Result>
    inline lcos::future<Result> make_future_from_data(
        boost::intrusive_ptr<detail::future_data<Result> > const& p)
    {
        return future_access::create<lcos::future<Result> >(p);
    }

    template <typename Result>
    inline lcos::future<Result> make_future_from_data( //-V659
        BOOST_RV_REF(boost::intrusive_ptr<detail::future_data<Result> >) p)
    {
        return future_access::create<lcos::future<Result> >(boost::move(p));
    }

    template <typename Result>
    inline lcos::future<Result> make_future_from_data(
        detail::future_data<Result>* p)
    {
        boost::intrusive_ptr<detail::future_data<Result> > shared_state_ptr(p);
        return future_access::create<lcos::future<Result> >(boost::move(shared_state_ptr));
    }

    template <typename Result>
    inline detail::future_data<Result>*
        get_future_data(lcos::future<Result> const& f)
    {
        return future_access::get_shared_state(f).get();
    }

    ///////////////////////////////////////////////////////////////////////////
    template <typename Future, typename F, typename Enable = void>
    struct future_then_result
    {
        typedef struct continuation_not_callable
        {
            void error(Future& future, F& f)
            {
                f(future);
            }

            ~continuation_not_callable()
            {
                error(boost::declval<Future&>(), boost::declval<F&>());
            }
        } type;
    };

    template <typename Future, typename F>
    struct future_then_result<
        Future, F
      , typename util::always_void<
            typename boost::result_of<F(Future&)>::type
        >::type
    >
    {
        typedef typename boost::result_of<F(Future&)>::type result;

        typedef lcos::unique_future<
            typename boost::mpl::eval_if<
                traits::is_future<result>
              , future_traits<result>
              , boost::mpl::identity<result>
            >::type> type;
    };

    template <typename Result, typename F>
    struct future_then_result<
        future<Result>, F
      , typename util::always_void<
            typename boost::result_of<F(future<Result>&)>::type
        >::type
    >
    {
        typedef typename boost::result_of<F(future<Result>&)>::type result;

        typedef
            typename boost::mpl::if_<
                traits::is_future<result>
              , result
              , lcos::future<result>
            >::type
            type;
    };

    ///////////////////////////////////////////////////////////////////////////
    template <typename Future, typename Enable = void>
    struct future_unwrap_result
    {
        typedef typename future_traits<Future>::type outer_result;

        typedef lcos::unique_future<
            typename boost::mpl::eval_if<
                traits::is_future<outer_result>
              , future_traits<outer_result>
              , boost::mpl::identity<void>
            >::type> type;
    };

    template <typename Result>
    struct future_unwrap_result<future<Result> >
      : boost::mpl::if_<traits::is_future<Result>, Result, void>
    {};

    ///////////////////////////////////////////////////////////////////////////
    template <typename Iter>
    struct future_iterator_traits
    {
        typedef future_traits<
            typename boost::detail::iterator_traits<Iter>::value_type
        > traits_type;
    };

    template <typename T>
    struct future_iterator_traits<future<T> >
    {};

    template <typename T>
    struct future_iterator_traits<unique_future<T> >
    {};

    template <typename T>
    struct future_iterator_traits<shared_future<T> >
    {};

    ///////////////////////////////////////////////////////////////////////////
    template <typename T>
    struct future_value
    {
        typedef T type;
        typedef T const& const_lvref;

        template <typename U>
        BOOST_FORCEINLINE static
        U get(BOOST_FWD_REF(U) u)
        {
            return boost::forward<U>(u);
        }

        static T get_default()
        {
            return T();
        }
    };

    template <typename T>
    struct future_value<T&>
    {
        typedef T* type;
        typedef T& const_lvref;

        BOOST_FORCEINLINE static
        T& get(T* u)
        {
            return *u;
        }

        static T& get_default()
        {
            static T default_;
            return default_;
        }
    };

    template <>
    struct future_value<void>
    {
        typedef void type;
        typedef void const_lvref;

        BOOST_FORCEINLINE static
        void get(util::unused_type)
        {}

        static void get_default()
        {}
    };

    ///////////////////////////////////////////////////////////////////////////
    template <typename Future, typename F, typename ContResult>
    class continuation;

    template <typename Future, typename ContResult, typename F>
    inline boost::intrusive_ptr<detail::continuation<Future, F, ContResult> >
    make_continuation(BOOST_FWD_REF(F) f);

    ///////////////////////////////////////////////////////////////////////////
    template <typename Future>
    struct unwrap_result
    {
        typedef typename future_traits<Future>::type outer_result;
        typedef
            typename boost::mpl::eval_if<
                traits::is_future<outer_result>
              , future_traits<outer_result>
              , boost::mpl::identity<void>
            >::type
            type;
    };

    template <typename Future>
    inline typename shared_state_ptr<
        typename unwrap_result<Future>::type>::type
    unwrap(Future& future, error_code& ec);

    ///////////////////////////////////////////////////////////////////////////
    template <typename Derived, typename R>
    class future_base
    {
        BOOST_COPYABLE_AND_MOVABLE(future_base);

    public:
        typedef R result_type;
        typedef future_data<R> shared_state_type;

    public:
        future_base() BOOST_NOEXCEPT
          : shared_state_()
        {}

        explicit future_base(
            boost::intrusive_ptr<shared_state_type> const& p
        ) : shared_state_(p)
        {}

        explicit future_base(
            BOOST_RV_REF(boost::intrusive_ptr<shared_state_type>) p
        ) : shared_state_(boost::move(p))
        {}

        future_base(future_base const& other)
          : shared_state_(other.shared_state_)
        {}

        future_base(BOOST_RV_REF(future_base) other) BOOST_NOEXCEPT
          : shared_state_(boost::move(other.shared_state_))
        {
            other.shared_state_ = 0;
        }

        future_base& operator=(BOOST_COPY_ASSIGN_REF(future_base) other)
        {
            if (this != &other)
            {
                shared_state_ = other.shared_state_;
            }
            return *this;
        }

        future_base& operator=(BOOST_RV_REF(future_base) other) BOOST_NOEXCEPT
        {
            if (this != &other)
            {
                shared_state_ = boost::move(other.shared_state_);
                other.shared_state_ = 0;
            }
            return *this;
        }

        // Returns: true only if *this refers to a shared state.
        bool valid() const BOOST_NOEXCEPT
        {
            return shared_state_ != 0;
        }

        // Returns: true if the shared state is ready, false if it isn't.
        bool is_ready() const
        {
            return shared_state_ != 0 && shared_state_->is_ready();
        }

        // Returns: true if the shared state is ready and stores a value,
        //          false if it isn't.
        bool has_value() const
        {
            return shared_state_ != 0 && shared_state_->has_value();
        }

        // Returns: true if the shared state is ready and stores an exception,
        //          false if it isn't.
        bool has_exception() const
        {
            return shared_state_ != 0 && shared_state_->has_exception();
        }

        // Returns the future status
        BOOST_SCOPED_ENUM(future_status) get_status() const
        {
            if (!shared_state_)
                return future_status::uninitialized;

            return shared_state_->get_status();
        }

        // Notes: The three functions differ only by input parameters.
        //   - The first only takes a callable object which accepts a future
        //     object as a parameter.
        //   - The second function takes an executor as the first parameter
        //     and a callable object as the second parameter.
        //   - The third function takes a launch policy as the first parameter
        //     and a callable object as the second parameter.
        //   In cases where 'decltype(func(*this))' is future<R>, the
        //   resulting type is future<R> instead of future<future<R>>.
        // Effects:
        //   - The continuation is called when the object's shared state is
        //     ready (has a value or exception stored).
        //   - The continuation launches according to the specified launch
        //     policy or executor.
        //   - When the executor or launch policy is not provided the
        //     continuation inherits the parent's launch policy or executor.
        //   - If the parent was created with std::promise or with a
        //     packaged_task (has no associated launch policy), the
        //     continuation behaves the same as the third overload with a
        //     policy argument of launch::async | launch::deferred and the
        //     same argument for func.
        //   - If the parent has a policy of launch::deferred and the
        //     continuation does not have a specified launch policy or
        //     scheduler, then the parent is filled by immediately calling
        //     .wait(), and the policy of the antecedent is launch::deferred
        // Returns: An object of type future<decltype(func(*this))> that
        //          refers to the shared state created by the continuation.
        // Postcondition:
        //   - The future object is moved to the parameter of the continuation
        //     function.
        //   - valid() == false on original future object immediately after it
        //     returns.
        template <typename F>
        typename future_then_result<Derived, F>::type
        then(BOOST_FWD_REF(F) f)
        {
            return then(launch::all, boost::forward<F>(f));
        }

        template <typename F>
        typename future_then_result<Derived, F>::type
        then(BOOST_SCOPED_ENUM(launch) policy, BOOST_FWD_REF(F) f)
        {
            typedef
                typename future_then_result<Derived, F>::type
                result_type;

            if (!shared_state_)
            {
                HPX_THROW_EXCEPTION(no_state,
                    "future_base<R>::then",
                    "this future has no valid shared state");
                return result_type();
            }

            typedef typename boost::result_of<F(Derived&)>::type result;
            typedef
                typename shared_state_ptr_for<result>::type
                shared_state_ptr;

            shared_state_ptr p =
                detail::make_continuation<result>(*static_cast<Derived*>(this),
                    policy, boost::forward<F>(f));
            return future_access::create<result_type>(boost::move(p));
        }

        template <typename F>
        typename future_then_result<Derived, F>::type
        then(threads::executor& sched, BOOST_FWD_REF(F) f)
        {
            typedef
                typename future_then_result<Derived, F>::type
                result_type;

            if (!shared_state_)
            {
                HPX_THROW_EXCEPTION(no_state,
                    "future_base<R>::then",
                    "this future has no valid shared state");
                return result_type();
            }

            typedef typename boost::result_of<F(Derived&)>::type result;
            typedef
                typename shared_state_ptr_for<result>::type
                shared_state_ptr;

            shared_state_ptr p =
                detail::make_continuation<result>(*static_cast<Derived*>(this),
                    sched, boost::forward<F>(f));
            return future_access::create<result_type>(boost::move(p));
        }

        // Notes:
        //   - R is a future<R2> or shared_future<R2>
        //   - Removes the outer-most future and returns a proxy to the inner
        //     future. The proxy is a representation of the inner future and
        //     it holds the same value (or exception) as the inner future.
        // Effects:
        //   - future<R2> X = future<future<R2>>.unwrap(), returns a future<R2>
        //     that becomes ready when the shared state of the inner future is
        //     ready. When the inner future is ready, its value (or exception)
        //     is moved to the shared state of the returned future.
        //   - future<R2> Y = future<shared_future<R2>>.unwrap(),returns a
        //     future<R2> that becomes ready when the shared state of the inner
        //     future is ready. When the inner shared_future is ready, its
        //     value (or exception) is copied to the shared state of the
        //     returned future.
        //   - If the outer future throws an exception, and .get() is called on
        //     the returned future, the returned future throws the same
        //     exception as the outer future. This is the case because the
        //     inner future didn't exit.
        // Returns: a future of type R2. The result of the inner future is
        //          moved out (shared_future is copied out) and stored in the
        //          shared state of the returned future when it is ready or the
        //          result of the inner future throws an exception.
        // Postcondition:
        //   - The returned future has valid() == true, regardless of the
        //     validity of the inner future.
        typename future_unwrap_result<Derived>::type
        unwrap(error_code& ec = throws)
        {
            BOOST_STATIC_ASSERT_MSG(
                traits::is_future<R>::value, "invalid use of unwrap");

            typedef
                typename future_unwrap_result<Derived>::type
                result_type;

            if (!shared_state_) {
                HPX_THROWS_IF(ec, no_state,
                    "future_base<R>::unwrap",
                    "this future has not been initialized");
                return result_type();
            }

            typedef
                typename shared_state_ptr_for<result_type>::type
                shared_state_ptr;

            shared_state_ptr state =
                lcos::detail::unwrap(*static_cast<Derived*>(this), ec);
            return future_access::create<result_type>(boost::move(state));
        }

        // Effects: blocks until the shared state is ready.
        void wait(error_code& ec = throws) const
        {
            if (!shared_state_)
            {
                HPX_THROWS_IF(ec, no_state,
                    "future_base<R>::wait",
                    "this future has no valid shared state");
                return;
            }
            shared_state_->wait(ec);
        }

        // Effects: none if the shared state contains a deferred function
        //          (30.6.8), otherwise blocks until the shared state is ready
        //          or until the relative timeout (30.2.4) specified by
        //          rel_time has expired.
        // Returns:
        //   - future_status::deferred if the shared state contains a deferred
        //     function.
        //   - future_status::ready if the shared state is ready.
        //   - future_status::timeout if the function is returning because the
        //     relative timeout (30.2.4) specified by rel_time has expired.
        // Throws: timeout-related exceptions (30.2.4).
        BOOST_SCOPED_ENUM(future_status)
        wait_for(boost::posix_time::time_duration const& rel_time,
            error_code& ec = throws) const
        {
            if (!shared_state_)
            {
                HPX_THROWS_IF(ec, no_state,
                    "future_base<R>::wait_for",
                    "this future has no valid shared state");
                return future_status::uninitialized;
            }
            return shared_state_->wait_for(rel_time, ec);
        }
        template <class Rep, class Period>
        BOOST_SCOPED_ENUM(future_status)
        wait_for(boost::chrono::duration<Rep, Period> const& rel_time,
            error_code& ec = throws) const
        {
            return wait_for(util::to_time_duration(rel_time), ec);
        }

        // Effects: none if the shared state contains a deferred function
        //          (30.6.8), otherwise blocks until the shared state is ready
        //          or until the absolute timeout (30.2.4) specified by
        //          abs_time has expired.
        // Returns:
        //   - future_status::deferred if the shared state contains a deferred
        //     function.
        //   - future_status::ready if the shared state is ready.
        //   - future_status::timeout if the function is returning because the
        //     absolute timeout (30.2.4) specified by abs_time has expired.
        // Throws: timeout-related exceptions (30.2.4).
        BOOST_SCOPED_ENUM(future_status)
        wait_until(boost::posix_time::ptime const& abs_time,
            error_code& ec = throws) const
        {
            if (!shared_state_)
            {
                HPX_THROWS_IF(ec, no_state,
                    "future_base<R>::wait_until",
                    "this future has no valid shared state");
                return future_status::uninitialized;
            }
            return shared_state_->wait_until(abs_time, ec);
        }
        template <class Clock, class Duration>
        BOOST_SCOPED_ENUM(future_status)
        wait_until(boost::chrono::time_point<Clock, Duration> const& abs_time,
            error_code& ec = throws) const
        {
            return wait_until(util::to_ptime(abs_time), ec);
        }

    protected:
        boost::intrusive_ptr<shared_state_type> shared_state_;
    };
}}}

namespace hpx { namespace lcos
{
    ///////////////////////////////////////////////////////////////////////////
    template <typename R>
    class unique_future : public detail::future_base<unique_future<R>, R>
    {
        BOOST_MOVABLE_BUT_NOT_COPYABLE(unique_future);

        typedef detail::future_base<unique_future<R>, R> base_type;

    public:
        typedef R result_type;
        typedef typename base_type::shared_state_type shared_state_type;

    private:
        struct invalidate
        {
            explicit invalidate(unique_future& f)
              : f_(f)
            {}

            ~invalidate()
            {
                f_.shared_state_ = 0;
            }

            unique_future& f_;
        };

    private:
        friend struct detail::future_access;

        // Effects: constructs a future object from an shared state
        explicit unique_future(
            boost::intrusive_ptr<shared_state_type> const& state
        ) : base_type(state)
        {}

        explicit unique_future(
            BOOST_RV_REF(boost::intrusive_ptr<shared_state_type>) state
        ) : base_type(boost::move(state))
        {}

        template <typename SharedState>
        explicit unique_future(boost::intrusive_ptr<SharedState> const& state)
          : base_type(boost::static_pointer_cast<shared_state_type>(state))
        {}

    public:
        // Effects: constructs an empty future object that does not refer to
        //          an shared state.
        // Postcondition: valid() == false.
        unique_future() BOOST_NOEXCEPT
          : base_type()
        {}

        // Effects: move constructs a future object that refers to the shared
        //          state that was originally referred to by other (if any).
        // Postconditions:
        //   - valid() returns the same value as other.valid() prior to the
        //     constructor invocation.
        //   - other.valid() == false.
        unique_future(BOOST_RV_REF(unique_future) other) BOOST_NOEXCEPT
          : base_type(boost::move(other))
        {}

        // Effects: constructs a future object by moving the instance referred
        //          to by rhs and unwrapping the inner future (see unwrap()).
        // Postconditions:
        //   - valid() returns the same value as other.valid() prior to the
        //     constructor invocation.
        //   - other.valid() == false.
        unique_future(BOOST_RV_REF(unique_future<unique_future>) other) BOOST_NOEXCEPT
          : base_type(boost::move(other.unwrap()))
        {}

        // Effects:
        //   - releases any shared state (30.6.4);
        //   - destroys *this.
        ~unique_future()
        {}

        // Effects:
        //   - releases any shared state (30.6.4).
        //   - move assigns the contents of other to *this.
        // Postconditions:
        //   - valid() returns the same value as other.valid() prior to the
        //     assignment.
        //   - other.valid() == false.
        unique_future& operator=(BOOST_RV_REF(unique_future) other) BOOST_NOEXCEPT
        {
            base_type::operator=(boost::move(other));
            return *this;
        }

        // Returns: shared_future<R>(std::move(*this)).
        // Postcondition: valid() == false.
        shared_future<R> share()
        {
            invalidate on_exit(*this);
            return shared_future<R>(boost::move(this->shared_state_));
        }

        // Effects: wait()s until the shared state is ready, then retrieves
        //          the value stored in the shared state.
        // Returns:
        //   - future::get() returns the value v stored in the object's
        //     shared state as std::move(v).
        //   - future<R&>::get() returns the reference stored as value in the
        //     object's shared state.
        //   - future<void>::get() returns nothing.
        // Throws: the stored exception, if an exception was stored in the
        //         shared state.
        // Postcondition: valid() == false.
        R get()
        {
            if (!this->shared_state_)
            {
                HPX_THROW_EXCEPTION(no_state,
                    "unique_future<R>::get",
                    "this future has no valid shared state");
            }

            invalidate on_exit(*this);

            typedef typename shared_state_type::data_type data_type;
            data_type& data = this->shared_state_->get_result();

            // no error has been reported, return the result
            return detail::future_value<R>::get(data.move_value());
        }
        R get(error_code& ec)
        {
            if (!this->shared_state_)
            {
                HPX_THROWS_IF(ec, no_state,
                    "unique_future<R>::get",
                    "this future has no valid shared state");
                return detail::future_value<R>::get_default();
            }

            invalidate on_exit(*this);

            typedef typename shared_state_type::data_type data_type;
            data_type& data = this->shared_state_->get_result(ec);
            if (ec) return detail::future_value<R>::get_default();

            // no error has been reported, return the result
            return detail::future_value<R>::get(data.move_value());
        }

        using base_type::valid;
        using base_type::is_ready;
        using base_type::has_value;
        using base_type::has_exception;
        using base_type::get_status;

        template <typename F>
        typename detail::future_then_result<unique_future, F>::type
        then(BOOST_FWD_REF(F) f)
        {
            invalidate on_exit(*this);
            return base_type::then(boost::forward<F>(f));
        }

        template <typename F>
        typename detail::future_then_result<unique_future, F>::type
        then(BOOST_SCOPED_ENUM(launch) policy, BOOST_FWD_REF(F) f)
        {
            invalidate on_exit(*this);
            return base_type::then(policy, boost::forward<F>(f));
        }

        template <typename F>
        typename detail::future_then_result<unique_future, F>::type
        then(threads::executor& sched, BOOST_FWD_REF(F) f)
        {
            invalidate on_exit(*this);
            return base_type::then(sched, boost::forward<F>(f));
        }

        typename detail::future_unwrap_result<unique_future>::type
        unwrap(error_code& ec = throws)
        {
            invalidate on_exit(*this);
            return base_type::unwrap(ec);
        }

        using base_type::wait;
        using base_type::wait_for;
        using base_type::wait_until;
    };

    ///////////////////////////////////////////////////////////////////////////
    template <typename R>
    class shared_future : public detail::future_base<shared_future<R>, R>
    {
        BOOST_COPYABLE_AND_MOVABLE(shared_future);

        typedef detail::future_base<shared_future<R>, R> base_type;

    public:
        typedef R result_type;
        typedef typename base_type::shared_state_type shared_state_type;

    private:
        friend struct detail::future_access;

        // Effects: constructs a future object from an shared state
        explicit shared_future(
            boost::intrusive_ptr<shared_state_type> const& state
        ) : base_type(state)
        {}

        explicit shared_future(
            BOOST_RV_REF(boost::intrusive_ptr<shared_state_type>) state
        ) : base_type(boost::move(state))
        {}

        template <typename SharedState>
        explicit shared_future(boost::intrusive_ptr<SharedState> const& state)
          : base_type(boost::static_pointer_cast<shared_state_type>(state))
        {}

    public:
        // Effects: constructs an empty future object that does not refer to
        //          an shared state.
        // Postcondition: valid() == false.
        shared_future() BOOST_NOEXCEPT
          : base_type()
        {}

        // Effects: constructs a shared_future object that refers to the same
        //          shared state as other (if any).
        // Postcondition: valid() returns the same value as other.valid().
        shared_future(shared_future const& other)
          : base_type(other)
        {}

        // Effects: move constructs a future object that refers to the shared
        //          state that was originally referred to by other (if any).
        // Postconditions:
        //   - valid() returns the same value as other.valid() prior to the
        //     constructor invocation.
        //   - other.valid() == false.
        shared_future(BOOST_RV_REF(shared_future) other) BOOST_NOEXCEPT
          : base_type(boost::move(other))
        {}

        shared_future(BOOST_RV_REF(unique_future<R>) other) BOOST_NOEXCEPT
          : base_type(detail::future_access::get_shared_state(other))
        {
            other = unique_future<R>();
        }

        // Effects:
        //   - releases any shared state (30.6.4);
        //   - destroys *this.
        ~shared_future()
        {}

        // Effects:
        //   - releases any shared state (30.6.4).
        //   - assigns the contents of other to *this. As a result, *this
        //     refers to the same shared state as other (if any).
        // Postconditions:
        //   - valid() == other.valid().
        shared_future& operator=(BOOST_COPY_ASSIGN_REF(shared_future) other)
        {
            base_type::operator=(other);
            return *this;
        }

        // Effects:
        //   - releases any shared state (30.6.4).
        //   - move assigns the contents of other to *this.
        // Postconditions:
        //   - valid() returns the same value as other.valid() prior to the
        //     assignment.
        //   - other.valid() == false.
        shared_future& operator=(BOOST_RV_REF(shared_future) other) BOOST_NOEXCEPT
        {
            base_type::operator=(boost::move(other));
            return *this;
        }

        // Effects: wait()s until the shared state is ready, then retrieves
        //          the value stored in the shared state.
        // Returns:
        //   - shared_future::get() returns a const reference to the value
        //     stored in the object's shared state.
        //   - shared_future<R&>::get() returns the reference stored as value
        //     in the object's shared state.
        //   - shared_future<void>::get() returns nothing.
        // Throws: the stored exception, if an exception was stored in the
        //         shared state.
        // Postcondition: valid() == false.
        typename detail::future_value<R>::const_lvref get() const
        {
            if (!this->shared_state_)
            {
                HPX_THROW_EXCEPTION(no_state,
                    "shared_future<R>::get",
                    "this future has no valid shared state");
            }

            typedef typename shared_state_type::data_type data_type;
            data_type& data = this->shared_state_->get_result();

            // no error has been reported, return the result
            return detail::future_value<R>::get(data.get_value());
        }
        typename detail::future_value<R>::const_lvref get(error_code& ec) const
        {
            if (!this->shared_state_)
            {
                HPX_THROWS_IF(ec, no_state,
                    "shared_future<R>::get",
                    "this future has no valid shared state");
                return detail::future_value<R>::get_default();
            }

            typedef typename shared_state_type::data_type data_type;
            data_type& data = this->shared_state_->get_result(ec);
            if (ec) return detail::future_value<R>::get_default();

            // no error has been reported, return the result
            return detail::future_value<R>::get(data.get_value());
        }

        using base_type::valid;
        using base_type::is_ready;
        using base_type::has_value;
        using base_type::has_exception;
        using base_type::get_status;

        using base_type::then;

        using base_type::unwrap;

        using base_type::wait;
        using base_type::wait_for;
        using base_type::wait_until;
    };

    ///////////////////////////////////////////////////////////////////////////
    namespace local { namespace detail
    {
        template <typename Policy>
        struct is_launch_policy
          : boost::mpl::or_<
                boost::is_same<BOOST_SCOPED_ENUM(launch), Policy>
              , boost::is_base_and_derived<threads::executor, Policy>
            >
        {};
    }}

    ///////////////////////////////////////////////////////////////////////////
    template <typename Result>
    class future
    {
<<<<<<< HEAD
        BOOST_COPYABLE_AND_MOVABLE(future)

    public:
        typedef lcos::detail::future_data<Result> future_data_type;
=======
    public:
        typedef lcos::detail::future_data<Result> future_data_type;

    private:
        template <typename Result_>
        friend lcos::future<Result_> detail::make_future_from_data(
            boost::intrusive_ptr<detail::future_data<Result_> > const&);

        template <typename Result_>
        friend lcos::future<Result_> detail::make_future_from_data(
            BOOST_RV_REF(boost::intrusive_ptr<detail::future_data<Result_> >));

        template <typename Result_>
        friend lcos::future<Result_> detail::make_future_from_data(
            detail::future_data<Result_>* p);

        template <typename Result_>
        friend detail::future_data<Result_>*
            detail::get_future_data(lcos::future<Result_>&);

        template <typename Result_>
        friend detail::future_data<Result_> const*
            detail::get_future_data(lcos::future<Result_> const&);
>>>>>>> be22ef38

    private:
        friend struct detail::future_access;

        explicit future(
            boost::intrusive_ptr<future_data_type> const& future_data
        ) : future_data_(future_data)
        {}

        explicit future(
            BOOST_RV_REF(boost::intrusive_ptr<future_data_type>) future_data
        ) : future_data_(boost::move(future_data))
        {}

        template <typename U>
        explicit future(boost::intrusive_ptr<U> const& future_data)
          : future_data_(boost::static_pointer_cast<future_data_type>(future_data))
        {}

    public:
        typedef lcos::promise<Result> promise_type;
        typedef Result result_type;

        future()
        {}

        ~future()
        {}

        future(future const& other)
          : future_data_(other.future_data_)
        {
        }

        future(BOOST_RV_REF(future) other)
          : future_data_(other.future_data_)
        {
            other.future_data_.reset();
        }

        // accept unique_future future
        future(BOOST_RV_REF(unique_future<Result>) other)
          : future_data_(get_future_data(other))
        {
            other = unique_future<Result>();
        }

        // accept wrapped future
        future(BOOST_RV_REF(future<future>) other)
        {
            future f = other.unwrap();
            future_data_ = boost::move(f.future_data_);
        }

#ifdef BOOST_NO_CXX11_EXPLICIT_CONVERSION_OPERATORS
        // [N3722, 4.1] asks for this... defined at promise.hpp
        explicit future(promise_type& promise);
#endif

        // assignment
        future& operator=(BOOST_COPY_ASSIGN_REF(future) other)
        {
            if (this != &other)
                future_data_ = other.future_data_;
            return *this;
        }

        future& operator=(BOOST_RV_REF(future) other)
        {
            if (this != &other)
            {
                future_data_ = other.future_data_;
                other.future_data_.reset();
            }
            return *this;
        }

        void swap(future& other)
        {
            future_data_.swap(other.future_data_);
        }

        // retrieving the value
        Result const& get() const
        {
            if (!future_data_) {
                HPX_THROW_EXCEPTION(no_state,
                    "future<Result>::get",
                    "this future has no valid shared state");
            }

            typedef typename future_data_type::data_type data_type;
            data_type& data = future_data_->get_result();

            // no error has been reported, return the result
            return data.get_value();
        }

        Result const& get(error_code& ec) const
        {
            static result_type default_;

            if (!future_data_) {
                HPX_THROWS_IF(ec, no_state,
                    "future<Result>::get",
                    "this future has no valid shared state");
                return default_;
            }

            typedef typename future_data_type::data_type data_type;
            data_type& data = future_data_->get_result(ec);
            if (ec) return default_;

            // no error has been reported, return the result
            return data.get_value();
        }

    private:
        struct invalidate
        {
            invalidate(future& f)
              : f_(f)
            {}

            ~invalidate()
            {
                // This resets the intrusive pointer itself, not the future_data_.
                f_.future_data_.reset();
            }

            future& f_;
        };
        friend struct invalidate;

    public:
        Result move()
        {
            if (!future_data_) {
                HPX_THROW_EXCEPTION(no_state,
                    "future<Result>::move",
<<<<<<< HEAD
=======
                    "this future has no valid shared state");
            }

            invalidate on_exit(*this);

            typedef typename future_data_type::data_type data_type;
            data_type& data = future_data_->get_result();

            // no error has been reported, return the result
            return data.move_value();
        }

        Result move(error_code& ec)
        {
            static result_type default_;

            if (!future_data_) {
                HPX_THROWS_IF(ec, no_state,
                    "future<Result>::move",
>>>>>>> be22ef38
                    "this future has no valid shared state");
                return default_;
            }

            invalidate on_exit(*this);

            typedef typename future_data_type::data_type data_type;
<<<<<<< HEAD
            data_type& data = future_data_->get_result();

            // no error has been reported, return the result
            return data.move_value();
        }

        Result move(error_code& ec)
        {
            static result_type default_;

            if (!future_data_) {
                HPX_THROWS_IF(ec, no_state,
                    "future<Result>::move",
                    "this future has no valid shared state");
                return default_;
            }

            invalidate on_exit(*this);

            typedef typename future_data_type::data_type data_type;
=======
>>>>>>> be22ef38
            data_type& data = future_data_->get_result(ec);
            if (ec) return default_;

            // no error has been reported, return the result
            return data.move_value();
        }

        // state introspection
        bool is_ready() const
        {
            return future_data_ != 0 && future_data_->is_ready();
        }

        bool has_value() const
        {
            return future_data_ != 0 && future_data_->has_value();
        }

        bool has_exception() const
        {
            return future_data_ != 0 && future_data_->has_exception();
        }

        BOOST_SCOPED_ENUM(future_status) get_status() const
        {
            if (!future_data_)
                return future_status::uninitialized;

            return future_data_->get_status();
        }

        // cancellation support
        bool cancelable() const
        {
            return future_data_->cancelable();
        }

        void cancel()
        {
            future_data_->cancel();
        }

        bool valid() const BOOST_NOEXCEPT
        {
            // avoid warning about conversion to bool
            return future_data_.get() ? true : false;
        }

        // continuation support
        template <typename F>
        typename detail::future_then_result<future, F>::type
        then(BOOST_FWD_REF(F) f);

        template <typename F>
        typename detail::future_then_result<future, F>::type
        then(BOOST_SCOPED_ENUM(launch) policy, BOOST_FWD_REF(F) f);

        template <typename F>
        typename detail::future_then_result<future, F>::type
        then(threads::executor& sched, BOOST_FWD_REF(F) f);

        // wait support
        void wait() const
        {
            future_data_->wait();
        }

        BOOST_SCOPED_ENUM(future_status)
        wait_until(boost::posix_time::ptime const& at)
        {
            return future_data_->wait_until(at);
        }

        BOOST_SCOPED_ENUM(future_status)
        wait_for(boost::posix_time::time_duration const& p)
        {
            return future_data_->wait_for(p);
        }

        template <typename Clock, typename Duration>
        BOOST_SCOPED_ENUM(future_status)
        wait_until(boost::chrono::time_point<Clock, Duration> const& abs_time)
        {
            return wait_until(util::to_ptime(abs_time));
        }

        template <typename Rep, typename Period>
        BOOST_SCOPED_ENUM(future_status)
        wait_for(boost::chrono::duration<Rep, Period> const& rel_time)
        {
            return wait_for(util::to_time_duration(rel_time));
        }

        typename detail::future_unwrap_result<future>::type
        unwrap(error_code& ec = throws);

    protected:
        boost::intrusive_ptr<future_data_type> future_data_;
    };

    ///////////////////////////////////////////////////////////////////////////
    // extension: create a pre-initialized future object
    template <typename Result>
    future<typename util::decay<Result>::type>
    make_ready_future(BOOST_FWD_REF(Result) init)
    {
        typedef typename util::decay<Result>::type result_type;
        typedef lcos::detail::future_data<result_type> future_data_type;

        boost::intrusive_ptr<future_data_type> p(new future_data_type());
        p->set_data(boost::forward<Result>(init));

        return lcos::detail::make_future_from_data<result_type>(boost::move(p));
    }

    // extension: create a pre-initialized future object which holds the
    // given error
    template <typename Result>
    future<Result>
    make_error_future(boost::exception_ptr const& e)
    {
        typedef lcos::detail::future_data<Result> future_data_type;

        boost::intrusive_ptr<future_data_type> p(new future_data_type());
        p->set_exception(e);

        return lcos::detail::make_future_from_data<Result>(boost::move(p));
    }

    // extension: create a pre-initialized future object which gets ready at
    // a given point in time
    template <typename Result>
    future<typename util::decay<Result>::type>
    make_ready_future_at(boost::posix_time::ptime const& at,
        BOOST_FWD_REF(Result) init)
    {
        typedef typename util::decay<Result>::type result_type;
        typedef lcos::detail::timed_future_data<result_type> future_data_type;

        return lcos::detail::make_future_from_data<result_type>(
            new future_data_type(at, boost::forward<Result>(init)));
    }

    template <typename Clock, typename Duration, typename Result>
    future<typename util::decay<Result>::type>
    make_ready_future_at(boost::chrono::time_point<Clock, Duration> const& at,
        BOOST_FWD_REF(Result) init)
    {
        return make_ready_future_at(
            util::to_ptime(at), boost::forward<Result>(init));
    }

    template <typename Result>
    future<typename util::decay<Result>::type>
    make_ready_future_after(boost::posix_time::time_duration const& d,
        BOOST_FWD_REF(Result) init)
    {
        typedef typename util::decay<Result>::type result_type;
        typedef lcos::detail::timed_future_data<result_type> future_data_type;

        return lcos::detail::make_future_from_data<result_type>(
            new future_data_type(d, boost::forward<Result>(init)));
    }

    template <typename Rep, typename Period, typename Result>
    future<typename util::decay<Result>::type>
    make_ready_future_after(boost::chrono::duration<Rep, Period> const& d,
        BOOST_FWD_REF(Result) init)
    {
        return make_ready_future_at(
            util::to_time_duration(d), boost::forward<Result>(init));
    }

    ///////////////////////////////////////////////////////////////////////////
    template <>
    class future<void>
    {
<<<<<<< HEAD
        BOOST_COPYABLE_AND_MOVABLE(future)

    public:
        typedef lcos::detail::future_data<void> future_data_type;
        typedef future_data_type::data_type data_type;

=======
    public:
        typedef lcos::detail::future_data<void> future_data_type;
        typedef future_data_type::data_type data_type;

    private:
        template <typename Result_>
        friend lcos::future<Result_> detail::make_future_from_data(
            boost::intrusive_ptr<detail::future_data<Result_> > const&);

        template <typename Result_>
        friend lcos::future<Result_> detail::make_future_from_data(
            BOOST_RV_REF(boost::intrusive_ptr<detail::future_data<Result_> >));

        template <typename Result_>
        friend lcos::future<Result_> detail::make_future_from_data(
            detail::future_data<Result_>*);

        template <typename Result_>
        friend detail::future_data<Result_>*
            detail::get_future_data(lcos::future<Result_>&);

        template <typename Result_>
        friend detail::future_data<Result_> const*
            detail::get_future_data(lcos::future<Result_> const&);

>>>>>>> be22ef38
    private:
        friend struct detail::future_access;

        template <typename U>
        explicit future(boost::intrusive_ptr<U> const& u)
          : future_data_(boost::static_pointer_cast<future_data_type>(u))
        {}

<<<<<<< HEAD
=======
        explicit future(BOOST_RV_REF(boost::intrusive_ptr<future_data_type>) p)
          : future_data_(p)
        {
            p.reset();
        }

>>>>>>> be22ef38
    public:
        typedef lcos::promise<void> promise_type;
        typedef void result_type;

        future()
        {}

        ~future()
        {}

        future(future const& other)
          : future_data_(other.future_data_)
        {
        }

        future(BOOST_RV_REF(future) other)
          : future_data_(other.future_data_)
        {
            other.future_data_.reset();
        }

        // accept unique_future future
        future(BOOST_RV_REF(unique_future<void>) other)
          : future_data_(detail::future_access::get_shared_state(other))
        {
            other = unique_future<void>();
        }

        // extension: accept wrapped future
        future(BOOST_RV_REF(future<future>) other)
        {
            future f = other.unwrap();
            future_data_ = boost::move(f.future_data_);
        }

#ifdef BOOST_NO_CXX11_EXPLICIT_CONVERSION_OPERATORS
        // [N3722, 4.1] asks for this... defined at promise.hpp
        explicit future(promise_type& promise);
#endif

        // assignment
        future& operator=(BOOST_COPY_ASSIGN_REF(future) other)
        {
            if (this != &other)
                future_data_ = other.future_data_;
            return *this;
        }

        future& operator=(BOOST_RV_REF(future) other)
        {
            if (this != &other)
            {
                future_data_ = other.future_data_;
                other.future_data_.reset();
            }
            return *this;
        }

        void swap(future& other)
        {
            future_data_.swap(other.future_data_);
        }

        // retrieving the value
        void get(error_code& ec = throws) const
        {
            if (!future_data_) {
                HPX_THROW_EXCEPTION(no_state,
                    "future<void>::get",
                    "this future has no valid shared state");
            }

            future_data_->get_result(ec);
        }

        void move(error_code& ec = throws)
        {
            if (!future_data_) {
                HPX_THROW_EXCEPTION(no_state,
                    "future<void>::get",
                    "this future has no valid shared state");
            }

            future_data_->get_result(ec);

            // This resets the intrusive pointer itself, not the future_data_
            future_data_.reset();
        }

        // state introspection
        bool is_ready() const
        {
            return future_data_ != 0 && future_data_->is_ready();
        }

        bool has_value() const
        {
            return future_data_ != 0 && future_data_->has_value();
        }

        bool has_exception() const
        {
            return future_data_ != 0 && future_data_->has_exception();
        }

        BOOST_SCOPED_ENUM(future_status) get_status() const
        {
            if (!future_data_)
                return future_status::uninitialized;

            return future_data_->get_status();
        }

        // cancellation support
        bool cancelable() const
        {
            return future_data_->cancelable();
        }

        void cancel()
        {
            future_data_->cancel();
        }

        bool valid() const BOOST_NOEXCEPT
        {
            // avoid warning about conversion to bool
            return future_data_.get() ? true : false;
        }

        // continuation support
        template <typename F>
        typename detail::future_then_result<future, F>::type
        then(BOOST_FWD_REF(F) f);

        template <typename F>
        typename detail::future_then_result<future, F>::type
        then(BOOST_SCOPED_ENUM(launch) policy, BOOST_FWD_REF(F) f);

        template <typename F>
        typename detail::future_then_result<future, F>::type
        then(threads::executor& sched, BOOST_FWD_REF(F) f);

        // wait support
        void wait() const
        {
            future_data_->wait();
        }

        BOOST_SCOPED_ENUM(future_status)
        wait_until(boost::posix_time::ptime const& at)
        {
            return future_data_->wait_until(at);
        }

        BOOST_SCOPED_ENUM(future_status)
        wait_for(boost::posix_time::time_duration const& p)
        {
            return future_data_->wait_for(p);
        }

        template <typename Clock, typename Duration>
        BOOST_SCOPED_ENUM(future_status)
        wait_until(boost::chrono::time_point<Clock, Duration> const& abs_time)
        {
            return wait_until(util::to_ptime(abs_time));
        }

        template <typename Rep, typename Period>
        BOOST_SCOPED_ENUM(future_status)
        wait_for(boost::chrono::duration<Rep, Period> const& rel_time)
        {
            return wait_for(util::to_time_duration(rel_time));
        }

    protected:
        boost::intrusive_ptr<future_data_type> future_data_;
    };

    // extension: create a pre-initialized future object
    inline future<void> make_ready_future()
    {
        typedef lcos::detail::future_data<void> future_data_type;

        boost::intrusive_ptr<future_data_type> p(new future_data_type());
        p->set_data(util::unused);

        return lcos::detail::make_future_from_data<void>(boost::move(p));
    }

    // extension: create a pre-initialized future object which gets ready at
    // a given point in time
    inline future<void> make_ready_future_at(
        boost::posix_time::ptime const& at)
    {
        typedef lcos::detail::timed_future_data<void> future_data_type;

        return lcos::detail::make_future_from_data<void>(
            new future_data_type(at, util::unused));
    }

    template <typename Clock, typename Duration>
    inline future<void> make_ready_future_at(
        boost::chrono::time_point<Clock, Duration> const& at)
    {
        return make_ready_future_at(util::to_ptime(at));
    }

    inline future<void> make_ready_future_after(
        boost::posix_time::time_duration const& d)
    {
        typedef lcos::detail::timed_future_data<void> future_data_type;

        return lcos::detail::make_future_from_data<void>(
            new future_data_type(d, util::unused));
    }

    template <typename Rep, typename Period>
    inline future<void> make_ready_future_at(
        boost::chrono::duration<Rep, Period> const& d)
    {
        return make_ready_future_after(util::to_time_duration(d));
<<<<<<< HEAD
=======
    }

    ///////////////////////////////////////////////////////////////////////////
    namespace detail
    {
        template <typename Result>
        inline lcos::future<Result> make_future_from_data(
            boost::intrusive_ptr<detail::future_data<Result> > const& p)
        {
            return lcos::future<Result>(p);
        }

        template <typename Result>
        inline lcos::future<Result> make_future_from_data( //-V659
            BOOST_RV_REF(boost::intrusive_ptr<detail::future_data<Result> >) p)
        {
            return lcos::future<Result>(boost::move(p));
        }

        template <typename Result>
        inline lcos::future<Result> make_future_from_data(
            detail::future_data<Result>* p)
        {
            return lcos::future<Result>(p);
        }

        template <typename Result>
        inline detail::future_data<Result>*
            get_future_data(lcos::future<Result>& f)
        {
            return f.future_data_.get();
        }

        template <typename Result>
        inline detail::future_data<Result> const*
            get_future_data(lcos::future<Result> const& f)
        {
            return f.future_data_.get();
        }
>>>>>>> be22ef38
    }
}}

HPX_REGISTER_TYPED_CONTINUATION_DECLARATION(
    hpx::lcos::future<void>,
    hpx_lcos_future_void_typed_continuation)

///////////////////////////////////////////////////////////////////////////////
namespace hpx { namespace actions
{
    // special handling of actions returning a future
    template <typename Result>
    struct typed_continuation<lcos::future<Result> > : continuation
    {
        typed_continuation()
        {}

        explicit typed_continuation(naming::id_type const& gid)
          : continuation(gid)
        {}

        explicit typed_continuation(BOOST_RV_REF(naming::id_type) gid)
          : continuation(boost::move(gid))
        {}

        template <typename F>
        explicit typed_continuation(naming::id_type const& gid,
                BOOST_FWD_REF(F) f)
          : continuation(gid), f_(boost::forward<F>(f))
        {}

        template <typename F>
        explicit typed_continuation(BOOST_RV_REF(naming::id_type) gid,
                BOOST_FWD_REF(F) f)
          : continuation(boost::move(gid)), f_(boost::forward<F>(f))
        {}

        template <typename F>
        explicit typed_continuation(BOOST_FWD_REF(F) f)
          : f_(boost::forward<F>(f))
        {}

        ~typed_continuation()
        {
            init_registration<typed_continuation>::g.register_continuation();
        }

        void deferred_trigger(lcos::future<Result> result) const
        {
            if (f_.empty()) {
                if (!this->get_gid()) {
                    HPX_THROW_EXCEPTION(invalid_status,
                        "typed_continuation<lcos::future<Result> >::trigger_value",
                        "attempt to trigger invalid LCO (the id is invalid)");
                    return;
                }
                hpx::set_lco_value(this->get_gid(), result.move());
            }
            else {
                f_(this->get_gid(), result.move());
            }
        }

        void trigger_value(BOOST_RV_REF(lcos::future<Result>) result) const
        {
            LLCO_(info)
                << "typed_continuation<lcos::future<hpx::lcos::future<Result> > >::trigger("
                << this->get_gid() << ")";

            // if the future is ready, send the result back immediately
            if (result.is_ready()) {
                deferred_trigger(result);
                return;
            }

            // attach continuation to this future which will send the result back
            // once its ready
            deferred_result_ = result.then(
                util::bind(&typed_continuation::deferred_trigger,
                    boost::static_pointer_cast<typed_continuation const>(
                        shared_from_this()),
                    util::placeholders::_1));
        }

    private:
        char const* get_continuation_name() const
        {
            return detail::get_continuation_name<typed_continuation>();
        }

        /// serialization support
        void load(hpx::util::portable_binary_iarchive& ar)
        {
            // serialize base class
            typedef continuation base_type;
            this->base_type::load(ar);

            // serialize function
            bool have_function = false;
            ar.load(have_function);
            if (have_function)
                ar >> f_;
        }
        void save(hpx::util::portable_binary_oarchive& ar) const
        {
            // serialize base class
            typedef continuation base_type;
            this->base_type::save(ar);

            // serialize function
            bool have_function = !f_.empty();
            ar.save(have_function);
            if (have_function)
                ar << f_;
        }

        util::function<void(naming::id_type, Result)> f_;
        mutable lcos::future<void> deferred_result_;
    };

    // special handling of actions returning a future
    template <>
    struct typed_continuation<lcos::future<void> > : continuation
    {
        typed_continuation()
        {}

        explicit typed_continuation(naming::id_type const& gid)
          : continuation(gid)
        {}

        explicit typed_continuation(BOOST_RV_REF(naming::id_type) gid)
          : continuation(boost::move(gid))
        {}

        template <typename F>
        explicit typed_continuation(naming::id_type const& gid,
                BOOST_FWD_REF(F) f)
          : continuation(gid), f_(boost::forward<F>(f))
        {}

        template <typename F>
        explicit typed_continuation(BOOST_RV_REF(naming::id_type) gid,
                BOOST_FWD_REF(F) f)
          : continuation(boost::move(gid)), f_(boost::forward<F>(f))
        {}

        template <typename F>
        explicit typed_continuation(BOOST_FWD_REF(F) f)
          : f_(boost::forward<F>(f))
        {}

        ~typed_continuation()
        {
            init_registration<typed_continuation>::g.register_continuation();
        }

        void deferred_trigger(lcos::future<void> result) const
        {
            if (f_.empty()) {
                if (!this->get_gid()) {
                    HPX_THROW_EXCEPTION(invalid_status,
                        "typed_continuation<lcos::future<void> >::trigger_value",
                        "attempt to trigger invalid LCO (the id is invalid)");
                    return;
                }
                result.get();
                hpx::trigger_lco_event(this->get_gid());
            }
            else {
                result.get();
                f_(this->get_gid());
            }
        }

        void trigger_value(BOOST_RV_REF(lcos::future<void>) result) const
        {
            LLCO_(info)
                << "typed_continuation<lcos::future<hpx::lcos::future<void> > >::trigger("
                << this->get_gid() << ")";

            // if the future is ready, send the result back immediately
            if (result.is_ready()) {
                deferred_trigger(result);
                return;
            }

            // attach continuation to this future which will send the result back
            // once its ready
            deferred_result_ = result.then(
                util::bind(&typed_continuation::deferred_trigger,
                    boost::static_pointer_cast<typed_continuation const>(
                        shared_from_this()),
                    util::placeholders::_1));
        }

    private:
        char const* get_continuation_name() const
        {
            return detail::get_continuation_name<typed_continuation>();
        }

        /// serialization support
        void load(hpx::util::portable_binary_iarchive& ar)
        {
            // serialize base class
            typedef continuation base_type;
            this->base_type::load(ar);

            // serialize function
            bool have_function = false;
            ar.load(have_function);
            if (have_function)
                ar >> f_;
        }
        void save(hpx::util::portable_binary_oarchive& ar) const
        {
            // serialize base class
            typedef continuation base_type;
            this->base_type::save(ar);

            // serialize function
            bool have_function = !f_.empty();
            ar.save(have_function);
            if (have_function)
                ar << f_;
        }

        util::function<void(naming::id_type)> f_;
        mutable lcos::future<void> deferred_result_;
    };
}}

///////////////////////////////////////////////////////////////////////////////
// hoist names into main namespace
namespace hpx
{
    using lcos::make_ready_future;
    using lcos::make_error_future;
    using lcos::make_ready_future_at;
    using lcos::make_ready_future_after;
}

#endif<|MERGE_RESOLUTION|>--- conflicted
+++ resolved
@@ -24,985 +24,99 @@
 #include <boost/detail/iterator.hpp>
 #include <boost/static_assert.hpp>
 #include <boost/type_traits/is_void.hpp>
-#include <boost/mpl/eval_if.hpp>
 #include <boost/mpl/if.hpp>
 #include <boost/utility/declval.hpp>
-
-namespace hpx { namespace lcos { namespace detail
-{
-    ///////////////////////////////////////////////////////////////////////////
-    template <typename T>
-    struct future_traits
-    {};
-
-    template <typename Future>
-    struct future_traits<Future const>
-      : future_traits<Future>
-    {};
-
-    template <typename Future>
-    struct future_traits<Future&>
-      : future_traits<Future>
-    {};
-
-    template <typename Future>
-    struct future_traits<Future const &>
-      : future_traits<Future>
-    {};
-
-    template <typename T>
-    struct future_traits<lcos::future<T> >
-    {
-        typedef T type;
-    };
-
-    template <typename R>
-    struct future_traits<lcos::unique_future<R> >
-    {
-        typedef R type;
-    };
-
-    template <typename R>
-    struct future_traits<lcos::shared_future<R> >
-    {
-        typedef R type;
-    };
-
-    ///////////////////////////////////////////////////////////////////////////
-    template <typename R>
-    struct shared_state_ptr
-    {
-        typedef boost::intrusive_ptr<future_data<R> > type;
-    };
-
-    template <typename Future>
-    struct shared_state_ptr_for
-    {};
-
-    template <typename R>
-    struct shared_state_ptr_for<unique_future<R> >
-      : shared_state_ptr<R>
-    {};
-
-    template <typename R>
-    struct shared_state_ptr_for<shared_future<R> >
-      : shared_state_ptr<R>
-    {};
-
-    // hpx::future
-    template <typename R>
-    struct shared_state_ptr_for<future<R> >
-      : shared_state_ptr<R>
-    {};
-
-    ///////////////////////////////////////////////////////////////////////////
-    struct future_access
-    {
-        template <typename Future, typename SharedState>
-        static Future
-        create(boost::intrusive_ptr<SharedState> const& shared_state)
-        {
-            return Future(shared_state);
-        }
-
-        template <typename Future, typename SharedState>
-        static Future
-        create(BOOST_RV_REF(boost::intrusive_ptr<SharedState>) shared_state)
-        {
-            return Future(boost::move(shared_state));
-        }
-
-        template <typename R>
-        BOOST_FORCEINLINE static
-        typename shared_state_ptr<R>::type const&
-        get_shared_state(unique_future<R> const& f)
-        {
-            return f.shared_state_;
-        }
-
-        template <typename R>
-        BOOST_FORCEINLINE static
-        typename shared_state_ptr<R>::type const&
-        get_shared_state(shared_future<R> const& f)
-        {
-            return f.shared_state_;
-        }
-
-        // hpx::future
-        template <typename R>
-        BOOST_FORCEINLINE static
-        typename shared_state_ptr<R>::type const&
-        get_shared_state(future<R> const& f)
-        {
-            return f.future_data_;
-        }
-    };
-
-    ///////////////////////////////////////////////////////////////////////////
-    template <typename Result>
-    inline lcos::future<Result> make_future_from_data(
-        boost::intrusive_ptr<detail::future_data<Result> > const& p)
-    {
-        return future_access::create<lcos::future<Result> >(p);
-    }
-
-    template <typename Result>
-    inline lcos::future<Result> make_future_from_data( //-V659
-        BOOST_RV_REF(boost::intrusive_ptr<detail::future_data<Result> >) p)
-    {
-        return future_access::create<lcos::future<Result> >(boost::move(p));
-    }
-
-    template <typename Result>
-    inline lcos::future<Result> make_future_from_data(
-        detail::future_data<Result>* p)
-    {
-        boost::intrusive_ptr<detail::future_data<Result> > shared_state_ptr(p);
-        return future_access::create<lcos::future<Result> >(boost::move(shared_state_ptr));
-    }
-
-    template <typename Result>
-    inline detail::future_data<Result>*
-        get_future_data(lcos::future<Result> const& f)
-    {
-        return future_access::get_shared_state(f).get();
-    }
-
-    ///////////////////////////////////////////////////////////////////////////
-    template <typename Future, typename F, typename Enable = void>
-    struct future_then_result
-    {
-        typedef struct continuation_not_callable
-        {
-            void error(Future& future, F& f)
-            {
-                f(future);
-            }
-
-            ~continuation_not_callable()
-            {
-                error(boost::declval<Future&>(), boost::declval<F&>());
-            }
-        } type;
-    };
-
-    template <typename Future, typename F>
-    struct future_then_result<
-        Future, F
-      , typename util::always_void<
-            typename boost::result_of<F(Future&)>::type
-        >::type
-    >
-    {
-        typedef typename boost::result_of<F(Future&)>::type result;
-
-        typedef lcos::unique_future<
-            typename boost::mpl::eval_if<
-                traits::is_future<result>
-              , future_traits<result>
-              , boost::mpl::identity<result>
-            >::type> type;
-    };
-
-    template <typename Result, typename F>
-    struct future_then_result<
-        future<Result>, F
-      , typename util::always_void<
-            typename boost::result_of<F(future<Result>&)>::type
-        >::type
-    >
-    {
-        typedef typename boost::result_of<F(future<Result>&)>::type result;
-
-        typedef
-            typename boost::mpl::if_<
-                traits::is_future<result>
-              , result
-              , lcos::future<result>
-            >::type
-            type;
-    };
-
-    ///////////////////////////////////////////////////////////////////////////
-    template <typename Future, typename Enable = void>
-    struct future_unwrap_result
-    {
-        typedef typename future_traits<Future>::type outer_result;
-
-        typedef lcos::unique_future<
-            typename boost::mpl::eval_if<
-                traits::is_future<outer_result>
-              , future_traits<outer_result>
-              , boost::mpl::identity<void>
-            >::type> type;
-    };
-
-    template <typename Result>
-    struct future_unwrap_result<future<Result> >
-      : boost::mpl::if_<traits::is_future<Result>, Result, void>
-    {};
-
-    ///////////////////////////////////////////////////////////////////////////
-    template <typename Iter>
-    struct future_iterator_traits
-    {
-        typedef future_traits<
-            typename boost::detail::iterator_traits<Iter>::value_type
-        > traits_type;
-    };
-
-    template <typename T>
-    struct future_iterator_traits<future<T> >
-    {};
-
-    template <typename T>
-    struct future_iterator_traits<unique_future<T> >
-    {};
-
-    template <typename T>
-    struct future_iterator_traits<shared_future<T> >
-    {};
-
-    ///////////////////////////////////////////////////////////////////////////
-    template <typename T>
-    struct future_value
-    {
-        typedef T type;
-        typedef T const& const_lvref;
-
-        template <typename U>
-        BOOST_FORCEINLINE static
-        U get(BOOST_FWD_REF(U) u)
-        {
-            return boost::forward<U>(u);
-        }
-
-        static T get_default()
-        {
-            return T();
-        }
-    };
-
-    template <typename T>
-    struct future_value<T&>
-    {
-        typedef T* type;
-        typedef T& const_lvref;
-
-        BOOST_FORCEINLINE static
-        T& get(T* u)
-        {
-            return *u;
-        }
-
-        static T& get_default()
-        {
-            static T default_;
-            return default_;
-        }
-    };
-
-    template <>
-    struct future_value<void>
-    {
-        typedef void type;
-        typedef void const_lvref;
-
-        BOOST_FORCEINLINE static
-        void get(util::unused_type)
-        {}
-
-        static void get_default()
-        {}
-    };
-
-    ///////////////////////////////////////////////////////////////////////////
-    template <typename Future, typename F, typename ContResult>
-    class continuation;
-
-    template <typename Future, typename ContResult, typename F>
-    inline boost::intrusive_ptr<detail::continuation<Future, F, ContResult> >
-    make_continuation(BOOST_FWD_REF(F) f);
-
-    ///////////////////////////////////////////////////////////////////////////
-    template <typename Future>
-    struct unwrap_result
-    {
-        typedef typename future_traits<Future>::type outer_result;
-        typedef
-            typename boost::mpl::eval_if<
-                traits::is_future<outer_result>
-              , future_traits<outer_result>
-              , boost::mpl::identity<void>
-            >::type
-            type;
-    };
-
-    template <typename Future>
-    inline typename shared_state_ptr<
-        typename unwrap_result<Future>::type>::type
-    unwrap(Future& future, error_code& ec);
-
-    ///////////////////////////////////////////////////////////////////////////
-    template <typename Derived, typename R>
-    class future_base
-    {
-        BOOST_COPYABLE_AND_MOVABLE(future_base);
-
-    public:
-        typedef R result_type;
-        typedef future_data<R> shared_state_type;
-
-    public:
-        future_base() BOOST_NOEXCEPT
-          : shared_state_()
-        {}
-
-        explicit future_base(
-            boost::intrusive_ptr<shared_state_type> const& p
-        ) : shared_state_(p)
-        {}
-
-        explicit future_base(
-            BOOST_RV_REF(boost::intrusive_ptr<shared_state_type>) p
-        ) : shared_state_(boost::move(p))
-        {}
-
-        future_base(future_base const& other)
-          : shared_state_(other.shared_state_)
-        {}
-
-        future_base(BOOST_RV_REF(future_base) other) BOOST_NOEXCEPT
-          : shared_state_(boost::move(other.shared_state_))
-        {
-            other.shared_state_ = 0;
-        }
-
-        future_base& operator=(BOOST_COPY_ASSIGN_REF(future_base) other)
-        {
-            if (this != &other)
-            {
-                shared_state_ = other.shared_state_;
-            }
-            return *this;
-        }
-
-        future_base& operator=(BOOST_RV_REF(future_base) other) BOOST_NOEXCEPT
-        {
-            if (this != &other)
-            {
-                shared_state_ = boost::move(other.shared_state_);
-                other.shared_state_ = 0;
-            }
-            return *this;
-        }
-
-        // Returns: true only if *this refers to a shared state.
-        bool valid() const BOOST_NOEXCEPT
-        {
-            return shared_state_ != 0;
-        }
-
-        // Returns: true if the shared state is ready, false if it isn't.
-        bool is_ready() const
-        {
-            return shared_state_ != 0 && shared_state_->is_ready();
-        }
-
-        // Returns: true if the shared state is ready and stores a value,
-        //          false if it isn't.
-        bool has_value() const
-        {
-            return shared_state_ != 0 && shared_state_->has_value();
-        }
-
-        // Returns: true if the shared state is ready and stores an exception,
-        //          false if it isn't.
-        bool has_exception() const
-        {
-            return shared_state_ != 0 && shared_state_->has_exception();
-        }
-
-        // Returns the future status
-        BOOST_SCOPED_ENUM(future_status) get_status() const
-        {
-            if (!shared_state_)
-                return future_status::uninitialized;
-
-            return shared_state_->get_status();
-        }
-
-        // Notes: The three functions differ only by input parameters.
-        //   - The first only takes a callable object which accepts a future
-        //     object as a parameter.
-        //   - The second function takes an executor as the first parameter
-        //     and a callable object as the second parameter.
-        //   - The third function takes a launch policy as the first parameter
-        //     and a callable object as the second parameter.
-        //   In cases where 'decltype(func(*this))' is future<R>, the
-        //   resulting type is future<R> instead of future<future<R>>.
-        // Effects:
-        //   - The continuation is called when the object's shared state is
-        //     ready (has a value or exception stored).
-        //   - The continuation launches according to the specified launch
-        //     policy or executor.
-        //   - When the executor or launch policy is not provided the
-        //     continuation inherits the parent's launch policy or executor.
-        //   - If the parent was created with std::promise or with a
-        //     packaged_task (has no associated launch policy), the
-        //     continuation behaves the same as the third overload with a
-        //     policy argument of launch::async | launch::deferred and the
-        //     same argument for func.
-        //   - If the parent has a policy of launch::deferred and the
-        //     continuation does not have a specified launch policy or
-        //     scheduler, then the parent is filled by immediately calling
-        //     .wait(), and the policy of the antecedent is launch::deferred
-        // Returns: An object of type future<decltype(func(*this))> that
-        //          refers to the shared state created by the continuation.
-        // Postcondition:
-        //   - The future object is moved to the parameter of the continuation
-        //     function.
-        //   - valid() == false on original future object immediately after it
-        //     returns.
-        template <typename F>
-        typename future_then_result<Derived, F>::type
-        then(BOOST_FWD_REF(F) f)
-        {
-            return then(launch::all, boost::forward<F>(f));
-        }
-
-        template <typename F>
-        typename future_then_result<Derived, F>::type
-        then(BOOST_SCOPED_ENUM(launch) policy, BOOST_FWD_REF(F) f)
-        {
-            typedef
-                typename future_then_result<Derived, F>::type
-                result_type;
-
-            if (!shared_state_)
-            {
-                HPX_THROW_EXCEPTION(no_state,
-                    "future_base<R>::then",
-                    "this future has no valid shared state");
-                return result_type();
-            }
-
-            typedef typename boost::result_of<F(Derived&)>::type result;
-            typedef
-                typename shared_state_ptr_for<result>::type
-                shared_state_ptr;
-
-            shared_state_ptr p =
-                detail::make_continuation<result>(*static_cast<Derived*>(this),
-                    policy, boost::forward<F>(f));
-            return future_access::create<result_type>(boost::move(p));
-        }
-
-        template <typename F>
-        typename future_then_result<Derived, F>::type
-        then(threads::executor& sched, BOOST_FWD_REF(F) f)
-        {
-            typedef
-                typename future_then_result<Derived, F>::type
-                result_type;
-
-            if (!shared_state_)
-            {
-                HPX_THROW_EXCEPTION(no_state,
-                    "future_base<R>::then",
-                    "this future has no valid shared state");
-                return result_type();
-            }
-
-            typedef typename boost::result_of<F(Derived&)>::type result;
-            typedef
-                typename shared_state_ptr_for<result>::type
-                shared_state_ptr;
-
-            shared_state_ptr p =
-                detail::make_continuation<result>(*static_cast<Derived*>(this),
-                    sched, boost::forward<F>(f));
-            return future_access::create<result_type>(boost::move(p));
-        }
-
-        // Notes:
-        //   - R is a future<R2> or shared_future<R2>
-        //   - Removes the outer-most future and returns a proxy to the inner
-        //     future. The proxy is a representation of the inner future and
-        //     it holds the same value (or exception) as the inner future.
-        // Effects:
-        //   - future<R2> X = future<future<R2>>.unwrap(), returns a future<R2>
-        //     that becomes ready when the shared state of the inner future is
-        //     ready. When the inner future is ready, its value (or exception)
-        //     is moved to the shared state of the returned future.
-        //   - future<R2> Y = future<shared_future<R2>>.unwrap(),returns a
-        //     future<R2> that becomes ready when the shared state of the inner
-        //     future is ready. When the inner shared_future is ready, its
-        //     value (or exception) is copied to the shared state of the
-        //     returned future.
-        //   - If the outer future throws an exception, and .get() is called on
-        //     the returned future, the returned future throws the same
-        //     exception as the outer future. This is the case because the
-        //     inner future didn't exit.
-        // Returns: a future of type R2. The result of the inner future is
-        //          moved out (shared_future is copied out) and stored in the
-        //          shared state of the returned future when it is ready or the
-        //          result of the inner future throws an exception.
-        // Postcondition:
-        //   - The returned future has valid() == true, regardless of the
-        //     validity of the inner future.
-        typename future_unwrap_result<Derived>::type
-        unwrap(error_code& ec = throws)
-        {
-            BOOST_STATIC_ASSERT_MSG(
-                traits::is_future<R>::value, "invalid use of unwrap");
-
-            typedef
-                typename future_unwrap_result<Derived>::type
-                result_type;
-
-            if (!shared_state_) {
-                HPX_THROWS_IF(ec, no_state,
-                    "future_base<R>::unwrap",
-                    "this future has not been initialized");
-                return result_type();
-            }
-
-            typedef
-                typename shared_state_ptr_for<result_type>::type
-                shared_state_ptr;
-
-            shared_state_ptr state =
-                lcos::detail::unwrap(*static_cast<Derived*>(this), ec);
-            return future_access::create<result_type>(boost::move(state));
-        }
-
-        // Effects: blocks until the shared state is ready.
-        void wait(error_code& ec = throws) const
-        {
-            if (!shared_state_)
-            {
-                HPX_THROWS_IF(ec, no_state,
-                    "future_base<R>::wait",
-                    "this future has no valid shared state");
-                return;
-            }
-            shared_state_->wait(ec);
-        }
-
-        // Effects: none if the shared state contains a deferred function
-        //          (30.6.8), otherwise blocks until the shared state is ready
-        //          or until the relative timeout (30.2.4) specified by
-        //          rel_time has expired.
-        // Returns:
-        //   - future_status::deferred if the shared state contains a deferred
-        //     function.
-        //   - future_status::ready if the shared state is ready.
-        //   - future_status::timeout if the function is returning because the
-        //     relative timeout (30.2.4) specified by rel_time has expired.
-        // Throws: timeout-related exceptions (30.2.4).
-        BOOST_SCOPED_ENUM(future_status)
-        wait_for(boost::posix_time::time_duration const& rel_time,
-            error_code& ec = throws) const
-        {
-            if (!shared_state_)
-            {
-                HPX_THROWS_IF(ec, no_state,
-                    "future_base<R>::wait_for",
-                    "this future has no valid shared state");
-                return future_status::uninitialized;
-            }
-            return shared_state_->wait_for(rel_time, ec);
-        }
-        template <class Rep, class Period>
-        BOOST_SCOPED_ENUM(future_status)
-        wait_for(boost::chrono::duration<Rep, Period> const& rel_time,
-            error_code& ec = throws) const
-        {
-            return wait_for(util::to_time_duration(rel_time), ec);
-        }
-
-        // Effects: none if the shared state contains a deferred function
-        //          (30.6.8), otherwise blocks until the shared state is ready
-        //          or until the absolute timeout (30.2.4) specified by
-        //          abs_time has expired.
-        // Returns:
-        //   - future_status::deferred if the shared state contains a deferred
-        //     function.
-        //   - future_status::ready if the shared state is ready.
-        //   - future_status::timeout if the function is returning because the
-        //     absolute timeout (30.2.4) specified by abs_time has expired.
-        // Throws: timeout-related exceptions (30.2.4).
-        BOOST_SCOPED_ENUM(future_status)
-        wait_until(boost::posix_time::ptime const& abs_time,
-            error_code& ec = throws) const
-        {
-            if (!shared_state_)
-            {
-                HPX_THROWS_IF(ec, no_state,
-                    "future_base<R>::wait_until",
-                    "this future has no valid shared state");
-                return future_status::uninitialized;
-            }
-            return shared_state_->wait_until(abs_time, ec);
-        }
-        template <class Clock, class Duration>
-        BOOST_SCOPED_ENUM(future_status)
-        wait_until(boost::chrono::time_point<Clock, Duration> const& abs_time,
-            error_code& ec = throws) const
-        {
-            return wait_until(util::to_ptime(abs_time), ec);
-        }
-
-    protected:
-        boost::intrusive_ptr<shared_state_type> shared_state_;
-    };
-}}}
 
 namespace hpx { namespace lcos
 {
     ///////////////////////////////////////////////////////////////////////////
-    template <typename R>
-    class unique_future : public detail::future_base<unique_future<R>, R>
-    {
-        BOOST_MOVABLE_BUT_NOT_COPYABLE(unique_future);
-
-        typedef detail::future_base<unique_future<R>, R> base_type;
-
-    public:
-        typedef R result_type;
-        typedef typename base_type::shared_state_type shared_state_type;
-
-    private:
-        struct invalidate
-        {
-            explicit invalidate(unique_future& f)
-              : f_(f)
-            {}
-
-            ~invalidate()
+    namespace detail
+    {
+        ///////////////////////////////////////////////////////////////////////
+        template <typename T>
+        struct future_traits
+        {};
+
+        template <typename T>
+        struct future_traits<lcos::future<T> >
+        {
+            typedef T type;
+        };
+
+        template <typename T>
+        struct future_traits<lcos::future<T> const>
+        {
+            typedef T type;
+        };
+
+        template <typename T>
+        struct future_traits<lcos::future<T> &>
+        {
+            typedef T type;
+        };
+
+        template <typename T>
+        struct future_traits<lcos::future<T> const &>
+        {
+            typedef T type;
+        };
+
+        ///////////////////////////////////////////////////////////////////////
+        template <typename Future, typename F, typename Enable = void>
+        struct future_then_result
+        {
+            typedef struct continuation_not_callable
             {
-                f_.shared_state_ = 0;
-            }
-
-            unique_future& f_;
+                void error(Future& future, F& f)
+                {
+                    f(future);
+                }
+
+                ~continuation_not_callable()
+                {
+                    error(boost::declval<Future&>(), boost::declval<F&>());
+                }
+            } type;
         };
 
-    private:
-        friend struct detail::future_access;
-
-        // Effects: constructs a future object from an shared state
-        explicit unique_future(
-            boost::intrusive_ptr<shared_state_type> const& state
-        ) : base_type(state)
-        {}
-
-        explicit unique_future(
-            BOOST_RV_REF(boost::intrusive_ptr<shared_state_type>) state
-        ) : base_type(boost::move(state))
-        {}
-
-        template <typename SharedState>
-        explicit unique_future(boost::intrusive_ptr<SharedState> const& state)
-          : base_type(boost::static_pointer_cast<shared_state_type>(state))
-        {}
-
-    public:
-        // Effects: constructs an empty future object that does not refer to
-        //          an shared state.
-        // Postcondition: valid() == false.
-        unique_future() BOOST_NOEXCEPT
-          : base_type()
-        {}
-
-        // Effects: move constructs a future object that refers to the shared
-        //          state that was originally referred to by other (if any).
-        // Postconditions:
-        //   - valid() returns the same value as other.valid() prior to the
-        //     constructor invocation.
-        //   - other.valid() == false.
-        unique_future(BOOST_RV_REF(unique_future) other) BOOST_NOEXCEPT
-          : base_type(boost::move(other))
-        {}
-
-        // Effects: constructs a future object by moving the instance referred
-        //          to by rhs and unwrapping the inner future (see unwrap()).
-        // Postconditions:
-        //   - valid() returns the same value as other.valid() prior to the
-        //     constructor invocation.
-        //   - other.valid() == false.
-        unique_future(BOOST_RV_REF(unique_future<unique_future>) other) BOOST_NOEXCEPT
-          : base_type(boost::move(other.unwrap()))
-        {}
-
-        // Effects:
-        //   - releases any shared state (30.6.4);
-        //   - destroys *this.
-        ~unique_future()
-        {}
-
-        // Effects:
-        //   - releases any shared state (30.6.4).
-        //   - move assigns the contents of other to *this.
-        // Postconditions:
-        //   - valid() returns the same value as other.valid() prior to the
-        //     assignment.
-        //   - other.valid() == false.
-        unique_future& operator=(BOOST_RV_REF(unique_future) other) BOOST_NOEXCEPT
-        {
-            base_type::operator=(boost::move(other));
-            return *this;
-        }
-
-        // Returns: shared_future<R>(std::move(*this)).
-        // Postcondition: valid() == false.
-        shared_future<R> share()
-        {
-            invalidate on_exit(*this);
-            return shared_future<R>(boost::move(this->shared_state_));
-        }
-
-        // Effects: wait()s until the shared state is ready, then retrieves
-        //          the value stored in the shared state.
-        // Returns:
-        //   - future::get() returns the value v stored in the object's
-        //     shared state as std::move(v).
-        //   - future<R&>::get() returns the reference stored as value in the
-        //     object's shared state.
-        //   - future<void>::get() returns nothing.
-        // Throws: the stored exception, if an exception was stored in the
-        //         shared state.
-        // Postcondition: valid() == false.
-        R get()
-        {
-            if (!this->shared_state_)
-            {
-                HPX_THROW_EXCEPTION(no_state,
-                    "unique_future<R>::get",
-                    "this future has no valid shared state");
-            }
-
-            invalidate on_exit(*this);
-
-            typedef typename shared_state_type::data_type data_type;
-            data_type& data = this->shared_state_->get_result();
-
-            // no error has been reported, return the result
-            return detail::future_value<R>::get(data.move_value());
-        }
-        R get(error_code& ec)
-        {
-            if (!this->shared_state_)
-            {
-                HPX_THROWS_IF(ec, no_state,
-                    "unique_future<R>::get",
-                    "this future has no valid shared state");
-                return detail::future_value<R>::get_default();
-            }
-
-            invalidate on_exit(*this);
-
-            typedef typename shared_state_type::data_type data_type;
-            data_type& data = this->shared_state_->get_result(ec);
-            if (ec) return detail::future_value<R>::get_default();
-
-            // no error has been reported, return the result
-            return detail::future_value<R>::get(data.move_value());
-        }
-
-        using base_type::valid;
-        using base_type::is_ready;
-        using base_type::has_value;
-        using base_type::has_exception;
-        using base_type::get_status;
-
-        template <typename F>
-        typename detail::future_then_result<unique_future, F>::type
-        then(BOOST_FWD_REF(F) f)
-        {
-            invalidate on_exit(*this);
-            return base_type::then(boost::forward<F>(f));
-        }
-
-        template <typename F>
-        typename detail::future_then_result<unique_future, F>::type
-        then(BOOST_SCOPED_ENUM(launch) policy, BOOST_FWD_REF(F) f)
-        {
-            invalidate on_exit(*this);
-            return base_type::then(policy, boost::forward<F>(f));
-        }
-
-        template <typename F>
-        typename detail::future_then_result<unique_future, F>::type
-        then(threads::executor& sched, BOOST_FWD_REF(F) f)
-        {
-            invalidate on_exit(*this);
-            return base_type::then(sched, boost::forward<F>(f));
-        }
-
-        typename detail::future_unwrap_result<unique_future>::type
-        unwrap(error_code& ec = throws)
-        {
-            invalidate on_exit(*this);
-            return base_type::unwrap(ec);
-        }
-
-        using base_type::wait;
-        using base_type::wait_for;
-        using base_type::wait_until;
-    };
-
-    ///////////////////////////////////////////////////////////////////////////
-    template <typename R>
-    class shared_future : public detail::future_base<shared_future<R>, R>
-    {
-        BOOST_COPYABLE_AND_MOVABLE(shared_future);
-
-        typedef detail::future_base<shared_future<R>, R> base_type;
-
-    public:
-        typedef R result_type;
-        typedef typename base_type::shared_state_type shared_state_type;
-
-    private:
-        friend struct detail::future_access;
-
-        // Effects: constructs a future object from an shared state
-        explicit shared_future(
-            boost::intrusive_ptr<shared_state_type> const& state
-        ) : base_type(state)
-        {}
-
-        explicit shared_future(
-            BOOST_RV_REF(boost::intrusive_ptr<shared_state_type>) state
-        ) : base_type(boost::move(state))
-        {}
-
-        template <typename SharedState>
-        explicit shared_future(boost::intrusive_ptr<SharedState> const& state)
-          : base_type(boost::static_pointer_cast<shared_state_type>(state))
-        {}
-
-    public:
-        // Effects: constructs an empty future object that does not refer to
-        //          an shared state.
-        // Postcondition: valid() == false.
-        shared_future() BOOST_NOEXCEPT
-          : base_type()
-        {}
-
-        // Effects: constructs a shared_future object that refers to the same
-        //          shared state as other (if any).
-        // Postcondition: valid() returns the same value as other.valid().
-        shared_future(shared_future const& other)
-          : base_type(other)
-        {}
-
-        // Effects: move constructs a future object that refers to the shared
-        //          state that was originally referred to by other (if any).
-        // Postconditions:
-        //   - valid() returns the same value as other.valid() prior to the
-        //     constructor invocation.
-        //   - other.valid() == false.
-        shared_future(BOOST_RV_REF(shared_future) other) BOOST_NOEXCEPT
-          : base_type(boost::move(other))
-        {}
-
-        shared_future(BOOST_RV_REF(unique_future<R>) other) BOOST_NOEXCEPT
-          : base_type(detail::future_access::get_shared_state(other))
-        {
-            other = unique_future<R>();
-        }
-
-        // Effects:
-        //   - releases any shared state (30.6.4);
-        //   - destroys *this.
-        ~shared_future()
-        {}
-
-        // Effects:
-        //   - releases any shared state (30.6.4).
-        //   - assigns the contents of other to *this. As a result, *this
-        //     refers to the same shared state as other (if any).
-        // Postconditions:
-        //   - valid() == other.valid().
-        shared_future& operator=(BOOST_COPY_ASSIGN_REF(shared_future) other)
-        {
-            base_type::operator=(other);
-            return *this;
-        }
-
-        // Effects:
-        //   - releases any shared state (30.6.4).
-        //   - move assigns the contents of other to *this.
-        // Postconditions:
-        //   - valid() returns the same value as other.valid() prior to the
-        //     assignment.
-        //   - other.valid() == false.
-        shared_future& operator=(BOOST_RV_REF(shared_future) other) BOOST_NOEXCEPT
-        {
-            base_type::operator=(boost::move(other));
-            return *this;
-        }
-
-        // Effects: wait()s until the shared state is ready, then retrieves
-        //          the value stored in the shared state.
-        // Returns:
-        //   - shared_future::get() returns a const reference to the value
-        //     stored in the object's shared state.
-        //   - shared_future<R&>::get() returns the reference stored as value
-        //     in the object's shared state.
-        //   - shared_future<void>::get() returns nothing.
-        // Throws: the stored exception, if an exception was stored in the
-        //         shared state.
-        // Postcondition: valid() == false.
-        typename detail::future_value<R>::const_lvref get() const
-        {
-            if (!this->shared_state_)
-            {
-                HPX_THROW_EXCEPTION(no_state,
-                    "shared_future<R>::get",
-                    "this future has no valid shared state");
-            }
-
-            typedef typename shared_state_type::data_type data_type;
-            data_type& data = this->shared_state_->get_result();
-
-            // no error has been reported, return the result
-            return detail::future_value<R>::get(data.get_value());
-        }
-        typename detail::future_value<R>::const_lvref get(error_code& ec) const
-        {
-            if (!this->shared_state_)
-            {
-                HPX_THROWS_IF(ec, no_state,
-                    "shared_future<R>::get",
-                    "this future has no valid shared state");
-                return detail::future_value<R>::get_default();
-            }
-
-            typedef typename shared_state_type::data_type data_type;
-            data_type& data = this->shared_state_->get_result(ec);
-            if (ec) return detail::future_value<R>::get_default();
-
-            // no error has been reported, return the result
-            return detail::future_value<R>::get(data.get_value());
-        }
-
-        using base_type::valid;
-        using base_type::is_ready;
-        using base_type::has_value;
-        using base_type::has_exception;
-        using base_type::get_status;
-
-        using base_type::then;
-
-        using base_type::unwrap;
-
-        using base_type::wait;
-        using base_type::wait_for;
-        using base_type::wait_until;
-    };
+        template <typename Future, typename F>
+        struct future_then_result<
+            Future, F
+          , typename util::always_void<
+                typename boost::result_of<F(Future&)>::type
+            >::type
+        >
+        {
+            typedef typename boost::result_of<F(Future&)>::type result;
+
+            typedef
+                typename boost::mpl::if_<
+                    traits::is_future<result>
+                  , result
+                  , lcos::future<result>
+                >::type
+                type;
+        };
+
+        ///////////////////////////////////////////////////////////////////////
+        template <typename Result>
+        struct unwrapped_future_result
+          : boost::mpl::if_<traits::is_future<Result>, Result, void>
+        {};
+
+        ///////////////////////////////////////////////////////////////////////
+        template <typename Iter>
+        struct future_iterator_traits
+        {
+            typedef future_traits<
+                typename boost::detail::iterator_traits<Iter>::value_type
+            > traits_type;
+        };
+
+        template <typename T>
+        struct future_iterator_traits<future<T> >
+        {};
+    }
 
     ///////////////////////////////////////////////////////////////////////////
     namespace local { namespace detail
@@ -1020,12 +134,6 @@
     template <typename Result>
     class future
     {
-<<<<<<< HEAD
-        BOOST_COPYABLE_AND_MOVABLE(future)
-
-    public:
-        typedef lcos::detail::future_data<Result> future_data_type;
-=======
     public:
         typedef lcos::detail::future_data<Result> future_data_type;
 
@@ -1049,25 +157,23 @@
         template <typename Result_>
         friend detail::future_data<Result_> const*
             detail::get_future_data(lcos::future<Result_> const&);
->>>>>>> be22ef38
 
     private:
-        friend struct detail::future_access;
-
-        explicit future(
-            boost::intrusive_ptr<future_data_type> const& future_data
-        ) : future_data_(future_data)
-        {}
-
-        explicit future(
-            BOOST_RV_REF(boost::intrusive_ptr<future_data_type>) future_data
-        ) : future_data_(boost::move(future_data))
-        {}
-
-        template <typename U>
-        explicit future(boost::intrusive_ptr<U> const& future_data)
-          : future_data_(boost::static_pointer_cast<future_data_type>(future_data))
-        {}
+        BOOST_COPYABLE_AND_MOVABLE(future)
+
+        explicit future(future_data_type* p)
+          : future_data_(p)
+        {}
+
+        explicit future(boost::intrusive_ptr<future_data_type> const& p)
+          : future_data_(p)
+        {}
+
+        explicit future(BOOST_RV_REF(boost::intrusive_ptr<future_data_type>) p)
+          : future_data_(p)
+        {
+            p.reset();
+        }
 
     public:
         typedef lcos::promise<Result> promise_type;
@@ -1088,13 +194,6 @@
           : future_data_(other.future_data_)
         {
             other.future_data_.reset();
-        }
-
-        // accept unique_future future
-        future(BOOST_RV_REF(unique_future<Result>) other)
-          : future_data_(get_future_data(other))
-        {
-            other = unique_future<Result>();
         }
 
         // accept wrapped future
@@ -1190,36 +289,12 @@
             if (!future_data_) {
                 HPX_THROW_EXCEPTION(no_state,
                     "future<Result>::move",
-<<<<<<< HEAD
-=======
                     "this future has no valid shared state");
             }
 
             invalidate on_exit(*this);
 
             typedef typename future_data_type::data_type data_type;
-            data_type& data = future_data_->get_result();
-
-            // no error has been reported, return the result
-            return data.move_value();
-        }
-
-        Result move(error_code& ec)
-        {
-            static result_type default_;
-
-            if (!future_data_) {
-                HPX_THROWS_IF(ec, no_state,
-                    "future<Result>::move",
->>>>>>> be22ef38
-                    "this future has no valid shared state");
-                return default_;
-            }
-
-            invalidate on_exit(*this);
-
-            typedef typename future_data_type::data_type data_type;
-<<<<<<< HEAD
             data_type& data = future_data_->get_result();
 
             // no error has been reported, return the result
@@ -1240,8 +315,6 @@
             invalidate on_exit(*this);
 
             typedef typename future_data_type::data_type data_type;
-=======
->>>>>>> be22ef38
             data_type& data = future_data_->get_result(ec);
             if (ec) return default_;
 
@@ -1335,8 +408,17 @@
             return wait_for(util::to_time_duration(rel_time));
         }
 
-        typename detail::future_unwrap_result<future>::type
+        typename detail::unwrapped_future_result<Result>::type
         unwrap(error_code& ec = throws);
+
+    private:
+        template <typename InnerResult, typename UnwrapResult>
+        void on_inner_ready(future<InnerResult>& inner,
+            boost::intrusive_ptr<lcos::detail::future_data<UnwrapResult> > p);
+
+        template <typename UnwrapResult>
+        void on_outer_ready(
+            boost::intrusive_ptr<lcos::detail::future_data<UnwrapResult> > p);
 
     protected:
         boost::intrusive_ptr<future_data_type> future_data_;
@@ -1419,14 +501,6 @@
     template <>
     class future<void>
     {
-<<<<<<< HEAD
-        BOOST_COPYABLE_AND_MOVABLE(future)
-
-    public:
-        typedef lcos::detail::future_data<void> future_data_type;
-        typedef future_data_type::data_type data_type;
-
-=======
     public:
         typedef lcos::detail::future_data<void> future_data_type;
         typedef future_data_type::data_type data_type;
@@ -1452,24 +526,23 @@
         friend detail::future_data<Result_> const*
             detail::get_future_data(lcos::future<Result_> const&);
 
->>>>>>> be22ef38
     private:
-        friend struct detail::future_access;
-
-        template <typename U>
-        explicit future(boost::intrusive_ptr<U> const& u)
-          : future_data_(boost::static_pointer_cast<future_data_type>(u))
-        {}
-
-<<<<<<< HEAD
-=======
+        BOOST_COPYABLE_AND_MOVABLE(future)
+
+        explicit future(future_data_type* p)
+          : future_data_(p)
+        {}
+
+        explicit future(boost::intrusive_ptr<future_data_type> const& p)
+          : future_data_(p)
+        {}
+
         explicit future(BOOST_RV_REF(boost::intrusive_ptr<future_data_type>) p)
           : future_data_(p)
         {
             p.reset();
         }
 
->>>>>>> be22ef38
     public:
         typedef lcos::promise<void> promise_type;
         typedef void result_type;
@@ -1489,13 +562,6 @@
           : future_data_(other.future_data_)
         {
             other.future_data_.reset();
-        }
-
-        // accept unique_future future
-        future(BOOST_RV_REF(unique_future<void>) other)
-          : future_data_(detail::future_access::get_shared_state(other))
-        {
-            other = unique_future<void>();
         }
 
         // extension: accept wrapped future
@@ -1692,8 +758,6 @@
         boost::chrono::duration<Rep, Period> const& d)
     {
         return make_ready_future_after(util::to_time_duration(d));
-<<<<<<< HEAD
-=======
     }
 
     ///////////////////////////////////////////////////////////////////////////
@@ -1733,7 +797,6 @@
         {
             return f.future_data_.get();
         }
->>>>>>> be22ef38
     }
 }}
 
