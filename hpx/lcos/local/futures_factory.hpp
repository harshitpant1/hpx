//  Copyright (c) 2007-2018 Hartmut Kaiser
//
//  SPDX-License-Identifier: BSL-1.0
//  Distributed under the Boost Software License, Version 1.0. (See accompanying
//  file LICENSE_1_0.txt or copy at http://www.boost.org/LICENSE_1_0.txt)

#ifndef HPX_LCOS_LOCAL_FUTURES_FACTORY_HPP
#define HPX_LCOS_LOCAL_FUTURES_FACTORY_HPP

#include <hpx/config.hpp>
#include <hpx/allocator_support/allocator_deleter.hpp>
#include <hpx/allocator_support/internal_allocator.hpp>
#include <hpx/coroutines/thread_enums.hpp>
#include <hpx/errors.hpp>
#include <hpx/functional/deferred_call.hpp>
#include <hpx/lcos/detail/future_data.hpp>
#include <hpx/lcos/future.hpp>
#include <hpx/memory/intrusive_ptr.hpp>
#include <hpx/runtime/get_worker_thread_num.hpp>
#include <hpx/runtime/launch_policy.hpp>
#include <hpx/runtime/threads/thread_data_fwd.hpp>
#include <hpx/runtime/threads/thread_helpers.hpp>
#include <hpx/traits/future_access.hpp>
#include <hpx/util/thread_description.hpp>

#include <hpx/parallel/executors/execution.hpp>

#include <cstddef>
#include <cstdint>
#include <exception>
#include <memory>
#include <type_traits>
#include <utility>

namespace hpx { namespace lcos { namespace local {
    ///////////////////////////////////////////////////////////////////////
    namespace detail {
        template <typename Result, typename F, typename Executor,
            typename Base = lcos::detail::task_base<Result>>
        struct task_object;

        template <typename Result, typename F, typename Base>
        struct task_object<Result, F, void, Base> : Base
        {
            typedef Base base_type;
            typedef typename Base::result_type result_type;
            typedef typename Base::init_no_addref init_no_addref;

            F f_;

            task_object(F const& f)
              : f_(f)
            {
            }

            task_object(F&& f)
              : f_(std::move(f))
            {
            }

            task_object(init_no_addref no_addref, F const& f)
              : base_type(no_addref)
              , f_(f)
            {
            }

            task_object(init_no_addref no_addref, F&& f)
              : base_type(no_addref)
              , f_(std::move(f))
            {
            }

            void do_run() override
            {
                return do_run_impl(std::is_void<Result>());
            }

        private:
            void do_run_impl(/*is_void=*/std::false_type)
            {
                try
                {
                    this->set_value(f_());
                }
                catch (...)
                {
                    this->set_exception(std::current_exception());
                }
            }

            void do_run_impl(/*is_void=*/std::true_type)
            {
                try
                {
                    f_();
                    this->set_value(result_type());
                }
                catch (...)
                {
                    this->set_exception(std::current_exception());
                }
            }

        protected:
            // run in a separate thread
            threads::thread_id_type apply(threads::thread_pool_base* pool,
                launch policy, threads::thread_priority priority,
                threads::thread_stacksize stacksize,
                threads::thread_schedule_hint schedulehint,
                error_code& ec) override
            {
                this->check_started();

                typedef typename Base::future_base_type future_base_type;
                future_base_type this_(this);

                if (policy == launch::fork)
                {
                    return threads::register_thread_nullary(pool,
                        util::deferred_call(
                            &base_type::run_impl, std::move(this_)),
                        util::thread_description(f_, "task_object::apply"),
                        threads::pending_do_not_schedule, true,
                        threads::thread_priority_boost,
                        threads::thread_schedule_hint(
                            static_cast<std::int16_t>(get_worker_thread_num())),
                        stacksize, ec);
                }

                threads::register_thread_nullary(pool,
                    util::deferred_call(&base_type::run_impl, std::move(this_)),
                    util::thread_description(f_, "task_object::apply"),
                    threads::pending, false, priority, schedulehint, stacksize,
                    ec);
                return threads::invalid_thread_id;
            }
        };

        template <typename Allocator, typename Result, typename F,
            typename Base>
        struct task_object_allocator : task_object<Result, F, void, Base>
        {
            typedef task_object<Result, F, void, Base> base_type;
            typedef typename Base::result_type result_type;
            typedef typename Base::init_no_addref init_no_addref;

            typedef typename std::allocator_traits<
                Allocator>::template rebind_alloc<task_object_allocator>
                other_allocator;

            task_object_allocator(other_allocator const& alloc, F const& f)
              : base_type(f)
              , alloc_(alloc)
            {
            }

            task_object_allocator(other_allocator const& alloc, F&& f)
              : base_type(std::move(f))
              , alloc_(alloc)
            {
            }

            task_object_allocator(init_no_addref no_addref,
                other_allocator const& alloc, F const& f)
              : base_type(no_addref, f)
              , alloc_(alloc)
            {
            }

            task_object_allocator(
                init_no_addref no_addref, other_allocator const& alloc, F&& f)
              : base_type(no_addref, std::move(f))
              , alloc_(alloc)
            {
            }

        private:
            void destroy() override
            {
                using traits = std::allocator_traits<other_allocator>;

                other_allocator alloc(alloc_);
                traits::destroy(alloc, this);
                traits::deallocate(alloc, this, 1);
            }

            other_allocator alloc_;
        };

        template <typename Result, typename F, typename Executor, typename Base>
        struct task_object : task_object<Result, F, void, Base>
        {
            typedef task_object<Result, F, void, Base> base_type;
            typedef typename Base::result_type result_type;
            typedef typename Base::init_no_addref init_no_addref;

            Executor* exec_;

            task_object(F const& f)
              : base_type(f)
              , exec_(nullptr)
            {
            }

            task_object(F&& f)
              : base_type(std::move(f))
              , exec_(nullptr)
            {
            }

            task_object(Executor& exec, F const& f)
              : base_type(f)
              , exec_(&exec)
            {
            }

            task_object(Executor& exec, F&& f)
              : base_type(std::move(f))
              , exec_(&exec)
            {
            }

            task_object(init_no_addref no_addref, F const& f)
              : base_type(no_addref, f)
              , exec_(nullptr)
            {
            }

            task_object(init_no_addref no_addref, F&& f)
              : base_type(no_addref, std::move(f))
              , exec_(nullptr)
            {
            }

            task_object(Executor& exec, init_no_addref no_addref, F const& f)
              : base_type(no_addref, f)
              , exec_(&exec)
            {
            }

            task_object(Executor& exec, init_no_addref no_addref, F&& f)
              : base_type(no_addref, std::move(f))
              , exec_(&exec)
            {
            }

        protected:
            // run in a separate thread
            threads::thread_id_type apply(threads::thread_pool_base* pool,
                launch policy, threads::thread_priority priority,
                threads::thread_stacksize stacksize,
                threads::thread_schedule_hint schedulehint,
                error_code& ec) override
            {
                this->check_started();

                typedef typename Base::future_base_type future_base_type;
                future_base_type this_(this);

                if (exec_)
                {
                    parallel::execution::post(*exec_,
                        util::deferred_call(
                            &base_type::run_impl, std::move(this_)),
                        schedulehint);
                    return threads::invalid_thread_id;
                }
                else if (policy == launch::fork)
                {
                    return threads::register_thread_nullary(pool,
                        util::deferred_call(
                            &base_type::run_impl, std::move(this_)),
                        util::thread_description(
                            this->f_, "task_object::apply"),
                        threads::pending_do_not_schedule, true,
                        threads::thread_priority_boost,
                        threads::thread_schedule_hint(
                            static_cast<std::int16_t>(get_worker_thread_num())),
                        stacksize, ec);
                }
                else
                {
                    threads::register_thread_nullary(pool,
                        util::deferred_call(
                            &base_type::run_impl, std::move(this_)),
                        util::thread_description(
                            this->f_, "task_object::apply"),
                        threads::pending, false, priority, schedulehint,
                        stacksize, ec);
                    return threads::invalid_thread_id;
                }
            }
        };

        ///////////////////////////////////////////////////////////////////////
        template <typename Result, typename F, typename Executor>
        struct cancelable_task_object;

        template <typename Result, typename F>
        struct cancelable_task_object<Result, F, void>
          : task_object<Result, F, void,
                lcos::detail::cancelable_task_base<Result>>
        {
            typedef task_object<Result, F, void,
                lcos::detail::cancelable_task_base<Result>>
                base_type;
            typedef typename base_type::result_type result_type;
            typedef typename base_type::init_no_addref init_no_addref;

            cancelable_task_object(F const& f)
              : base_type(f)
            {
            }

            cancelable_task_object(F&& f)
              : base_type(std::move(f))
            {
            }

            cancelable_task_object(init_no_addref no_addref, F const& f)
              : base_type(no_addref, f)
            {
            }

            cancelable_task_object(init_no_addref no_addref, F&& f)
              : base_type(no_addref, std::move(f))
            {
            }
        };

        template <typename Allocator, typename Result, typename F>
        struct cancelable_task_object_allocator
          : cancelable_task_object<Result, F, void>
        {
            typedef cancelable_task_object<Result, F, void> base_type;
            typedef typename base_type::result_type result_type;
            typedef typename base_type::init_no_addref init_no_addref;

            typedef typename std::allocator_traits<Allocator>::
                template rebind_alloc<cancelable_task_object_allocator>
                    other_allocator;

            cancelable_task_object_allocator(
                other_allocator const& alloc, F const& f)
              : base_type(f)
              , alloc_(alloc)
            {
            }

            cancelable_task_object_allocator(
                other_allocator const& alloc, F&& f)
              : base_type(std::move(f))
              , alloc_(alloc)
            {
            }

            cancelable_task_object_allocator(init_no_addref no_addref,
                other_allocator const& alloc, F const& f)
              : base_type(no_addref, f)
              , alloc_(alloc)
            {
            }

            cancelable_task_object_allocator(
                init_no_addref no_addref, other_allocator const& alloc, F&& f)
              : base_type(no_addref, std::move(f))
              , alloc_(alloc)
            {
            }

        private:
            void destroy() override
            {
                using traits = std::allocator_traits<other_allocator>;

                other_allocator alloc(alloc_);
                traits::destroy(alloc, this);
                traits::deallocate(alloc, this, 1);
            }

            other_allocator alloc_;
        };

        template <typename Result, typename F, typename Executor>
        struct cancelable_task_object
          : task_object<Result, F, Executor,
                lcos::detail::cancelable_task_base<Result>>
        {
            typedef task_object<Result, F, Executor,
                lcos::detail::cancelable_task_base<Result>>
                base_type;
            typedef typename base_type::result_type result_type;
            typedef typename base_type::init_no_addref init_no_addref;

            cancelable_task_object(F const& f)
              : base_type(f)
            {
            }

            cancelable_task_object(F&& f)
              : base_type(std::move(f))
            {
            }

            cancelable_task_object(Executor& exec, F const& f)
              : base_type(exec, f)
            {
            }

            cancelable_task_object(Executor& exec, F&& f)
              : base_type(exec, std::move(f))
            {
            }

            cancelable_task_object(init_no_addref no_addref, F const& f)
              : base_type(no_addref, f)
            {
            }

            cancelable_task_object(init_no_addref no_addref, F&& f)
              : base_type(no_addref, std::move(f))
            {
            }

            cancelable_task_object(
                Executor& exec, init_no_addref no_addref, F const& f)
              : base_type(exec, no_addref, f)
            {
            }

            cancelable_task_object(
                Executor& exec, init_no_addref no_addref, F&& f)
              : base_type(exec, no_addref, std::move(f))
            {
            }
        };
    }    // namespace detail
}}}      // namespace hpx::lcos::local

namespace hpx { namespace traits { namespace detail {
    template <typename Result, typename F, typename Base, typename Allocator>
    struct shared_state_allocator<
        lcos::local::detail::task_object<Result, F, void, Base>, Allocator>
    {
        using type = lcos::local::detail::task_object_allocator<Allocator,
            Result, F, Base>;
    };

    template <typename Result, typename F, typename Allocator>
    struct shared_state_allocator<
        lcos::local::detail::cancelable_task_object<Result, F, void>, Allocator>
    {
        using type =
            lcos::local::detail::cancelable_task_object_allocator<Allocator,
                Result, F>;
    };
}}}    // namespace hpx::traits::detail

namespace hpx { namespace lcos { namespace local {
    ///////////////////////////////////////////////////////////////////////////
    // The futures_factory is very similar to a packaged_task except that it
    // allows for the owner to go out of scope before the future becomes ready.
    // We provide this class to avoid semantic differences to the C++11
    // std::packaged_task, while otoh it is a very convenient way for us to
    // implement hpx::async.
    template <typename Func, bool Cancelable = false>
    class futures_factory;

    namespace detail {
        ///////////////////////////////////////////////////////////////////////
        template <typename Result, bool Cancelable, typename Executor = void>
        struct create_task_object;

        template <typename Result>
        struct create_task_object<Result, false, void>
        {
<<<<<<< HEAD
            typedef boost::intrusive_ptr<lcos::detail::task_base<Result>>
=======
            typedef
                hpx::intrusive_ptr<lcos::detail::task_base<Result> >
>>>>>>> 5faac831
                return_type;
            typedef
                typename lcos::detail::future_data_refcnt_base::init_no_addref
                    init_no_addref;

            template <typename F>
            static return_type call(F&& f)
            {
                return return_type(new task_object<Result, F, void>(
                                       init_no_addref{}, std::forward<F>(f)),
                    false);
            }

            template <typename R>
            static return_type call(R (*f)())
            {
                return return_type(new task_object<Result, Result (*)(), void>(
                                       init_no_addref{}, f),
                    false);
            }

            template <typename Allocator, typename F>
            static return_type call(Allocator const& a, F&& f)
            {
                using base_allocator = Allocator;
                using shared_state =
                    typename traits::detail::shared_state_allocator<
                        task_object<Result, F, void>, base_allocator>::type;

                using other_allocator = typename std::allocator_traits<
                    base_allocator>::template rebind_alloc<shared_state>;
                using traits = std::allocator_traits<other_allocator>;

                using init_no_addref = typename shared_state::init_no_addref;

                using unique_ptr = std::unique_ptr<shared_state,
                    util::allocator_deleter<other_allocator>>;

                other_allocator alloc(a);
                unique_ptr p(traits::allocate(alloc, 1),
                    util::allocator_deleter<other_allocator>{alloc});
                traits::construct(alloc, p.get(), init_no_addref{}, alloc,
                    std::forward<F>(f));

                return return_type(p.release(), false);
            }

            template <typename Allocator, typename R>
            static return_type call(Allocator const& a, R (*f)())
            {
                using base_allocator = Allocator;
                using shared_state =
                    typename traits::detail::shared_state_allocator<
                        task_object<Result, Result (*)(), void>,
                        base_allocator>::type;

                using other_allocator = typename std::allocator_traits<
                    base_allocator>::template rebind_alloc<shared_state>;
                using traits = std::allocator_traits<other_allocator>;

                using init_no_addref = typename shared_state::init_no_addref;

                using unique_ptr = std::unique_ptr<shared_state,
                    util::allocator_deleter<other_allocator>>;

                other_allocator alloc(a);
                unique_ptr p(traits::allocate(alloc, 1),
                    util::allocator_deleter<other_allocator>{alloc});
                traits::construct(alloc, p.get(), init_no_addref{}, alloc, f);

                return return_type(p.release(), false);
            }
        };

        template <typename Result, typename Executor>
        struct create_task_object<Result, false, Executor>
          : create_task_object<Result, false, void>
        {
<<<<<<< HEAD
            typedef boost::intrusive_ptr<lcos::detail::task_base<Result>>
=======
            typedef
                hpx::intrusive_ptr<lcos::detail::task_base<Result> >
>>>>>>> 5faac831
                return_type;
            typedef
                typename lcos::detail::future_data_refcnt_base::init_no_addref
                    init_no_addref;

            template <typename F>
            static return_type call(Executor& exec, F&& f)
            {
                return return_type(new task_object<Result, F, Executor>(exec,
                                       init_no_addref{}, std::forward<F>(f)),
                    false);
            }

            template <typename R>
            static return_type call(Executor& exec, R (*f)())
            {
                return return_type(
                    new task_object<Result, Result (*)(), Executor>(
                        exec, init_no_addref{}, f),
                    false);
            }
        };

        ///////////////////////////////////////////////////////////////////////
        template <typename Result>
        struct create_task_object<Result, true, void>
        {
<<<<<<< HEAD
            typedef boost::intrusive_ptr<lcos::detail::task_base<Result>>
=======
            typedef
                hpx::intrusive_ptr<lcos::detail::task_base<Result> >
>>>>>>> 5faac831
                return_type;
            typedef
                typename lcos::detail::future_data_refcnt_base::init_no_addref
                    init_no_addref;

            template <typename F>
            static return_type call(F&& f)
            {
                return return_type(new cancelable_task_object<Result, F, void>(
                                       init_no_addref{}, std::forward<F>(f)),
                    false);
            }

            template <typename R>
            static return_type call(R (*f)())
            {
                return return_type(
                    new cancelable_task_object<Result, Result (*)(), void>(
                        init_no_addref{}, f),
                    false);
            }

            template <typename Allocator, typename F>
            static return_type call(Allocator const& a, F&& f)
            {
                using base_allocator = Allocator;
                using shared_state =
                    typename traits::detail::shared_state_allocator<
                        cancelable_task_object<Result, F, void>,
                        base_allocator>::type;

                using other_allocator = typename std::allocator_traits<
                    base_allocator>::template rebind_alloc<shared_state>;
                using traits = std::allocator_traits<other_allocator>;

                using init_no_addref = typename shared_state::init_no_addref;

                using unique_ptr = std::unique_ptr<shared_state,
                    util::allocator_deleter<other_allocator>>;

                other_allocator alloc(a);
                unique_ptr p(traits::allocate(alloc, 1),
                    util::allocator_deleter<other_allocator>{alloc});
                traits::construct(alloc, p.get(), init_no_addref{}, alloc,
                    std::forward<F>(f));

                return return_type(p.release(), false);
            }

            template <typename Allocator, typename R>
            static return_type call(Allocator const& a, R (*f)())
            {
                using base_allocator = Allocator;
                using shared_state =
                    typename traits::detail::shared_state_allocator<
                        cancelable_task_object<Result, Result (*)(), void>,
                        base_allocator>::type;

                using other_allocator = typename std::allocator_traits<
                    base_allocator>::template rebind_alloc<shared_state>;
                using traits = std::allocator_traits<other_allocator>;

                using init_no_addref = typename shared_state::init_no_addref;

                using unique_ptr = std::unique_ptr<shared_state,
                    util::allocator_deleter<other_allocator>>;

                other_allocator alloc(a);
                unique_ptr p(traits::allocate(alloc, 1),
                    util::allocator_deleter<other_allocator>{alloc});
                traits::construct(alloc, p.get(), init_no_addref{}, alloc, f);

                return return_type(p.release(), false);
            }
        };

        template <typename Result, typename Executor>
        struct create_task_object<Result, true, Executor>
          : create_task_object<Result, true, void>
        {
<<<<<<< HEAD
            typedef boost::intrusive_ptr<lcos::detail::task_base<Result>>
=======
            typedef
                hpx::intrusive_ptr<lcos::detail::task_base<Result> >
>>>>>>> 5faac831
                return_type;
            typedef
                typename lcos::detail::future_data_refcnt_base::init_no_addref
                    init_no_addref;

            template <typename F>
            static return_type call(Executor& exec, F&& f)
            {
                return return_type(
                    new cancelable_task_object<Result, F, Executor>(
                        exec, init_no_addref{}, std::forward<F>(f)),
                    false);
            }

            template <typename R>
            static return_type call(Executor& exec, R (*f)())
            {
                return return_type(
                    new cancelable_task_object<Result, Result (*)(), Executor>(
                        exec, init_no_addref{}, f),
                    false);
            }
        };
    }    // namespace detail

    template <typename Result, bool Cancelable>
    class futures_factory<Result(), Cancelable>
    {
    protected:
        typedef lcos::detail::task_base<Result> task_impl_type;

    public:
        // construction and destruction
        futures_factory()
          : future_obtained_(false)
        {
        }

        template <typename Executor, typename F>
        explicit futures_factory(Executor& exec, F&& f)
          : task_(
                detail::create_task_object<Result, Cancelable, Executor>::call(
                    exec, std::forward<F>(f)))
          , future_obtained_(false)
        {
        }

        template <typename Executor>
        explicit futures_factory(Executor& exec, Result (*f)())
          : task_(
                detail::create_task_object<Result, Cancelable, Executor>::call(
                    exec, f))
          , future_obtained_(false)
        {
        }

        template <typename F,
            typename Enable = typename std::enable_if<
                !std::is_same<typename hpx::util::decay<F>::type,
                    futures_factory>::value>::type>
        explicit futures_factory(F&& f)
          : task_(detail::create_task_object<Result, Cancelable>::call(
                hpx::util::internal_allocator<>{}, std::forward<F>(f)))
          , future_obtained_(false)
        {
        }

        explicit futures_factory(Result (*f)())
          : task_(detail::create_task_object<Result, Cancelable>::call(
                hpx::util::internal_allocator<>{}, f))
          , future_obtained_(false)
        {
        }

        ~futures_factory() = default;

        futures_factory(futures_factory const& rhs) = delete;
        futures_factory& operator=(futures_factory const& rhs) = delete;

        futures_factory(futures_factory&& rhs)
          : task_(std::move(rhs.task_))
          , future_obtained_(rhs.future_obtained_)
        {
            rhs.task_.reset();
            rhs.future_obtained_ = false;
        }

        futures_factory& operator=(futures_factory&& rhs)
        {
            if (this != &rhs)
            {
                task_ = std::move(rhs.task_);
                future_obtained_ = rhs.future_obtained_;

                rhs.task_.reset();
                rhs.future_obtained_ = false;
            }
            return *this;
        }

        // synchronous execution
        void operator()() const
        {
            if (!task_)
            {
                HPX_THROW_EXCEPTION(task_moved,
                    "futures_factory<Result()>::operator()",
                    "futures_factory invalid (has it been moved?)");
                return;
            }
            task_->run();
        }

        // asynchronous execution
        threads::thread_id_type apply(launch policy = launch::async,
            threads::thread_priority priority =
                threads::thread_priority_default,
            threads::thread_stacksize stacksize =
                threads::thread_stacksize_default,
            threads::thread_schedule_hint schedulehint =
                threads::thread_schedule_hint(),
            error_code& ec = throws) const
        {
            return apply(threads::detail::get_self_or_default_pool(), policy,
                priority, stacksize, schedulehint, ec);
        }

        threads::thread_id_type apply(threads::thread_pool_base* pool,
            launch policy = launch::async,
            threads::thread_priority priority =
                threads::thread_priority_default,
            threads::thread_stacksize stacksize =
                threads::thread_stacksize_default,
            threads::thread_schedule_hint schedulehint =
                threads::thread_schedule_hint(),
            error_code& ec = throws) const
        {
            if (!task_)
            {
                HPX_THROW_EXCEPTION(task_moved,
                    "futures_factory<Result()>::apply()",
                    "futures_factory invalid (has it been moved?)");
                return threads::invalid_thread_id;
            }
            return task_->apply(
                pool, policy, priority, stacksize, schedulehint, ec);
        }

        // This is the same as get_future, except that it moves the
        // shared state into the returned future.
        lcos::future<Result> get_future(error_code& ec = throws)
        {
            if (!task_)
            {
                HPX_THROWS_IF(ec, task_moved,
                    "futures_factory<Result()>::get_future",
                    "futures_factory invalid (has it been moved?)");
                return lcos::future<Result>();
            }
            if (future_obtained_)
            {
                HPX_THROWS_IF(ec, future_already_retrieved,
                    "futures_factory<Result()>::get_future",
                    "future already has been retrieved from this factory");
                return lcos::future<Result>();
            }

            future_obtained_ = true;

            using traits::future_access;
            return future_access<future<Result>>::create(std::move(task_));
        }

        bool valid() const noexcept
        {
            return !!task_;
        }

        void set_exception(std::exception_ptr const& e)
        {
            if (!task_)
            {
                HPX_THROW_EXCEPTION(task_moved,
                    "futures_factory<Result()>::set_exception",
                    "futures_factory invalid (has it been moved?)");
                return;
            }
            task_->set_exception(e);
        }

    protected:
        hpx::intrusive_ptr<task_impl_type> task_;
        bool future_obtained_;
    };
}}}    // namespace hpx::lcos::local

#endif /*HPX_LCOS_LOCAL_FUTURES_FACTORY_HPP*/<|MERGE_RESOLUTION|>--- conflicted
+++ resolved
@@ -474,12 +474,7 @@
         template <typename Result>
         struct create_task_object<Result, false, void>
         {
-<<<<<<< HEAD
-            typedef boost::intrusive_ptr<lcos::detail::task_base<Result>>
-=======
-            typedef
-                hpx::intrusive_ptr<lcos::detail::task_base<Result> >
->>>>>>> 5faac831
+            typedef hpx::intrusive_ptr<lcos::detail::task_base<Result>>
                 return_type;
             typedef
                 typename lcos::detail::future_data_refcnt_base::init_no_addref
@@ -558,12 +553,7 @@
         struct create_task_object<Result, false, Executor>
           : create_task_object<Result, false, void>
         {
-<<<<<<< HEAD
-            typedef boost::intrusive_ptr<lcos::detail::task_base<Result>>
-=======
-            typedef
-                hpx::intrusive_ptr<lcos::detail::task_base<Result> >
->>>>>>> 5faac831
+            typedef hpx::intrusive_ptr<lcos::detail::task_base<Result>>
                 return_type;
             typedef
                 typename lcos::detail::future_data_refcnt_base::init_no_addref
@@ -591,12 +581,7 @@
         template <typename Result>
         struct create_task_object<Result, true, void>
         {
-<<<<<<< HEAD
-            typedef boost::intrusive_ptr<lcos::detail::task_base<Result>>
-=======
-            typedef
-                hpx::intrusive_ptr<lcos::detail::task_base<Result> >
->>>>>>> 5faac831
+            typedef hpx::intrusive_ptr<lcos::detail::task_base<Result>>
                 return_type;
             typedef
                 typename lcos::detail::future_data_refcnt_base::init_no_addref
@@ -677,12 +662,7 @@
         struct create_task_object<Result, true, Executor>
           : create_task_object<Result, true, void>
         {
-<<<<<<< HEAD
-            typedef boost::intrusive_ptr<lcos::detail::task_base<Result>>
-=======
-            typedef
-                hpx::intrusive_ptr<lcos::detail::task_base<Result> >
->>>>>>> 5faac831
+            typedef hpx::intrusive_ptr<lcos::detail::task_base<Result>>
                 return_type;
             typedef
                 typename lcos::detail::future_data_refcnt_base::init_no_addref
