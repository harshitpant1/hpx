//  Copyright (c) 2007-2015 Hartmut Kaiser
//
//  Distributed under the Boost Software License, Version 1.0. (See accompanying
//  file LICENSE_1_0.txt or copy at http://www.boost.org/LICENSE_1_0.txt)

/// \file parallel/executors/auto_chunk_size.hpp

#if !defined(HPX_PARALLEL_AUTO_CHUNK_SIZE_JUL_31_2015_0742PM)
#define HPX_PARALLEL_AUTO_CHUNK_SIZE_JUL_31_2015_0742PM

#include <hpx/config.hpp>
#include <hpx/traits/is_executor_parameters.hpp>
#include <hpx/runtime/serialization/serialize.hpp>
#include <hpx/parallel/config/inline_namespace.hpp>
#include <hpx/parallel/executors/executor_parameter_traits.hpp>
#include <hpx/parallel/executors/executor_information_traits.hpp>
#include <hpx/util/high_resolution_clock.hpp>
#include <hpx/util/date_time_chrono.hpp>

#include <cstddef>
#include <algorithm>

#include <boost/cstdint.hpp>

namespace hpx { namespace parallel { HPX_INLINE_NAMESPACE(v3)
{
    ///////////////////////////////////////////////////////////////////////////
    /// Loop iterations are divided into pieces and then assigned to threads.
    /// The number of loop iterations combined is determined based on
    /// measurements of how long the execution of 1% of the overall number of
    /// iterations takes.
    /// This executor parameters type makes sure that as many loop iterations
    /// are combined as necessary to run for the amount of time specified.
    ///
    struct auto_chunk_size : executor_parameters_tag
    {
    public:
        /// Construct an \a auto_chunk_size executor parameters object
        ///
        /// \note Default constructed \a auto_chunk_size executor parameter
        ///       types will use 80 microseconds as the minimal time for which
        ///       any of the scheduled chunks should run.
        ///
        auto_chunk_size()
          : min_time_(80000)
        {}

        /// Construct an \a auto_chunk_size executor parameters object
        ///
        /// \param rel_time     [in] The time duration to use as the minimum
        ///                     to decide how many loop iterations should be
        ///                     combined.
        ///
        explicit auto_chunk_size(util::steady_duration const& rel_time)
          : min_time_(rel_time.value().count())
        {}

        /// \cond NOINTERNAL
        // Estimate a chunk size based on number of cores used.
        template <typename Executor, typename F>
        std::size_t get_chunk_size(Executor& exec, F && f, std::size_t count)
        {
            std::size_t const cores =
<<<<<<< HEAD
                executor_information_traits<Executor>::os_thread_count(exec);
=======
                executor_traits<Executor>::processing_units_count(exec, *this);
>>>>>>> 9f8d4120

            if (count > 100*cores)
            {
                using hpx::util::high_resolution_clock;
                boost::uint64_t t = high_resolution_clock::now();

                std::size_t test_chunk_size = f();
                if (test_chunk_size != 0)
                {
                    t = (high_resolution_clock::now() - t) / test_chunk_size;
                    if (t != 0)
                    {
                        // return chunk size which will create the required
                        // amount of work
                        return (std::min)(count, (std::size_t)(min_time_ / t));
                    }
                }
            }

            return (count + cores - 1) / cores;
        }
        /// \endcond

    private:
        /// \cond NOINTERNAL
        friend class hpx::serialization::access;

        template <typename Archive>
        void serialize(Archive & ar, const unsigned int version)
        {
            ar & min_time_;
        }
        /// \endcond

    private:
        /// \cond NOINTERNAL
        boost::uint64_t min_time_;      // nanoseconds
        /// \endcond
    };
}}}

#endif<|MERGE_RESOLUTION|>--- conflicted
+++ resolved
@@ -61,11 +61,8 @@
         std::size_t get_chunk_size(Executor& exec, F && f, std::size_t count)
         {
             std::size_t const cores =
-<<<<<<< HEAD
-                executor_information_traits<Executor>::os_thread_count(exec);
-=======
-                executor_traits<Executor>::processing_units_count(exec, *this);
->>>>>>> 9f8d4120
+                executor_information_traits<Executor>::
+                    processing_units_count(exec, *this);
 
             if (count > 100*cores)
             {
