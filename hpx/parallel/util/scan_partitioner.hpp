//  Copyright (c) 2007-2016 Hartmut Kaiser
//  Copyright (c) 2015 Daniel Bourgeois
//
//  Distributed under the Boost Software License, Version 1.0. (See accompanying
//  file LICENSE_1_0.txt or copy at http://www.boost.org/LICENSE_1_0.txt)

#if !defined(HPX_PARALLEL_UTIL_SCAN_PARTITIONER_DEC_30_2014_0227PM)
#define HPX_PARALLEL_UTIL_SCAN_PARTITIONER_DEC_30_2014_0227PM

#include <hpx/config.hpp>
#include <hpx/dataflow.hpp>
#include <hpx/exception_list.hpp>
#include <hpx/lcos/wait_all.hpp>
#include <hpx/runtime/launch_policy.hpp>
#include <hpx/util/bind.hpp>
#include <hpx/util/decay.hpp>

#include <hpx/parallel/execution_policy.hpp>
#include <hpx/parallel/executors/executor_parameter_traits.hpp>
#include <hpx/parallel/executors/executor_traits.hpp>
#include <hpx/parallel/traits/extract_partitioner.hpp>
#include <hpx/parallel/util/detail/algorithm_result.hpp>
#include <hpx/parallel/util/detail/chunk_size.hpp>
#include <hpx/parallel/util/detail/handle_local_exceptions.hpp>
#include <hpx/parallel/util/detail/scoped_executor_parameters.hpp>

#include <boost/exception_ptr.hpp>

#include <algorithm>
#include <list>
#include <memory>
#include <utility>
#include <vector>

///////////////////////////////////////////////////////////////////////////////
namespace hpx { namespace parallel { namespace util
{
    ///////////////////////////////////////////////////////////////////////////
    namespace detail
    {
        ///////////////////////////////////////////////////////////////////////
        // The static partitioner simply spawns one chunk of iterations for
        // each available core.
        template <typename ExPolicy_, typename R, typename Result1,
            typename Result2>
        struct static_scan_partitioner
        {
            template <typename ExPolicy, typename FwdIter, typename T,
                typename F1, typename F2, typename F3, typename F4>
            static R call(ExPolicy && policy, FwdIter first,
                std::size_t count, T && init, F1 && f1, F2 && f2, F3 && f3,
                F4 && f4)
            {
                typedef typename hpx::util::decay<ExPolicy>::type::executor_type
                    executor_type;
                typedef typename hpx::parallel::executor_traits<executor_type>
                    executor_traits;

                typedef typename
                    hpx::util::decay<ExPolicy>::type::executor_parameters_type
                    parameters_type;

                typedef typename hpx::util::tuple<
                        FwdIter, std::size_t
                    > tuple_type;

                // inform parameter traits
                scoped_executor_parameters<parameters_type> scoped_param(
                    policy.parameters());

                std::vector<hpx::shared_future<Result1> > workitems;
                std::vector<hpx::future<Result2> > finalitems;
                std::list<boost::exception_ptr> errors;

                try {
                    // pre-initialize first intermediate result
                    workitems.push_back(make_ready_future(std::forward<T>(init)));

                    HPX_ASSERT(count > 0);
                    FwdIter first_ = first;
                    std::size_t count_ = count;

                    // estimate a chunk size based on number of cores used
                    std::vector<tuple_type> shape =
                        get_bulk_iteration_shape(policy, workitems, f1,
                            first, count, 1);

                    // schedule every chunk on a separate thread
                    workitems.reserve(shape.size() + 1);
                    finalitems.reserve(shape.size());

                    // If the size of count was enough to warrant testing for a
                    // chunk, pre-initialize second intermediate result and
                    // start f3.
                    if (workitems.size() == 2)
                    {
                        HPX_ASSERT(count_ > count);

                        hpx::shared_future<Result1> curr = workitems[1];
                        workitems[1] = dataflow(hpx::launch::sync,
                            f2, workitems[0], curr);

                        finalitems.push_back(dataflow(policy.executor(),
                            f3, first_, count_ - count, workitems[0], curr));
                    }

                    std::size_t parts = workitems.size();

                    // Schedule first step of scan algorithm, step 2 is
                    // performed as soon as the current partition and the
                    // partition to the left is ready.
                    for(auto const& elem: shape)
                    {
                        hpx::launch p = hpx::launch::async;
                        if (parts & 0x7)
                            p = hpx::launch::sync;

                        FwdIter it = hpx::util::get<0>(elem);
                        std::size_t size = hpx::util::get<1>(elem);

                        hpx::shared_future<Result1> prev = workitems.back();
                        auto curr = executor_traits::async_execute(
                            policy.executor(), f1, it, size).share();

                        workitems.push_back(dataflow(p, f2, prev, curr));

                        finalitems.push_back(dataflow(policy.executor(),
                            f3, it, size, prev, curr));

                        ++parts;
                    }
                }
                catch (...) {
                    handle_local_exceptions<ExPolicy>::call(
                        boost::current_exception(), errors);
                }

                // wait for all tasks to finish
                hpx::wait_all(finalitems, workitems);

                // always rethrow if 'errors' is not empty or 'workitems' or
                // 'finalitems' have an exceptional future
                handle_local_exceptions<ExPolicy>::call(workitems, errors);
                handle_local_exceptions<ExPolicy>::call(finalitems, errors);

                try {
                    return f4(std::move(workitems), std::move(finalitems));
                }
                catch (...) {
                    // rethrow either bad_alloc or exception_list
                    handle_local_exceptions<ExPolicy>::call(
                        boost::current_exception());
                }
            }
        };

        template <typename R, typename Result1, typename Result2>
        struct static_scan_partitioner<
            parallel_task_execution_policy, R, Result1, Result2>
        {
            template <typename ExPolicy, typename FwdIter, typename T,
                typename F1, typename F2, typename F3, typename F4>
            static hpx::future<R> call(ExPolicy && policy,
                FwdIter first, std::size_t count, T && init, F1 && f1,
                F2 && f2, F3 && f3, F4 && f4)
            {
                typedef typename hpx::util::decay<ExPolicy>::type::executor_type
                    executor_type;
                typedef typename hpx::parallel::executor_traits<executor_type>
                    executor_traits;

                typedef typename
                    hpx::util::decay<ExPolicy>::type::executor_parameters_type
                    parameters_type;
                typedef scoped_executor_parameters<parameters_type>
                    scoped_executor_parameters;

                typedef typename hpx::util::tuple<
                        FwdIter, std::size_t
                    > tuple_type;

                // inform parameter traits
                std::shared_ptr<scoped_executor_parameters>
                    scoped_param(std::make_shared<
                            scoped_executor_parameters
                        >(policy.parameters()));

                std::vector<hpx::shared_future<Result1> > workitems;
                std::vector<hpx::future<Result2> > finalitems;
                std::list<boost::exception_ptr> errors;

                try {
                    // pre-initialize first intermediate result
                    workitems.push_back(make_ready_future(std::forward<T>(init)));

                    HPX_ASSERT(count > 0);
                    FwdIter first_ = first;
                    std::size_t count_ = count;

                    // estimate a chunk size based on number of cores used
                    std::vector<tuple_type> shape =
                        get_bulk_iteration_shape(policy, workitems, f1,
                            first, count, 1);

                    // schedule every chunk on a separate thread
                    workitems.reserve(shape.size() + 1);
                    finalitems.reserve(shape.size());

                    // If the size of count was enough to warrant testing for a
                    // chunk, pre-initialize second intermediate result and
                    // start f3.
                    if (workitems.size() == 2)
                    {
                        HPX_ASSERT(count_ > count);

                        hpx::shared_future<Result1> curr = workitems[1];
                        workitems[1] = dataflow(hpx::launch::sync,
                            f2, workitems[0], curr);

                        finalitems.push_back(dataflow(policy.executor(),
                            f3, first_, count_ - count, workitems[0], curr));
                    }

                    std::size_t parts = workitems.size();

                    // Schedule first step of scan algorithm, step 2 is
                    // performed as soon as the current partition and the
                    // partition to the left is ready.
                    for(auto const& elem: shape)
                    {
                        hpx::launch p = hpx::launch::async;
                        if (parts & 0x7)
                            p = hpx::launch::sync;

<<<<<<< HEAD
                        FwdIter it = hpx::util::get<0>(elem);
                        std::size_t size = hpx::util::get<1>(elem);

                        hpx::shared_future<Result1> prev = workitems.back();
                        auto curr = executor_traits::async_execute(
                            policy.executor(), f1, it, size).share();

                        workitems.push_back(dataflow(p, f2, prev, curr));

                        finalitems.push_back(dataflow(policy.executor(),
                            f3, it, size, prev, curr));

=======
                        FwdIter b = hpx::util::get<0>(elem);
                        std::size_t s = hpx::util::get<1>(elem);

                        hpx::shared_future<Result1> f = workitems.back();
                        workitems.push_back(
                            dataflow(
                                p, f2, std::move(f),
                                executor_traits::async_execute(
                                    policy.executor(), f1, b, s
                                )
                            )
                        );
                        finalitems.push_back(
                            dataflow(
                                policy.executor(),
                                hpx::util::bind(f3, b, s, _1),
                                workitems[parts - 1], workitems[parts]
                            )
                        );
>>>>>>> 0fc95c01
                        ++parts;
                    }
                }
                catch (std::bad_alloc const&) {
                    return hpx::make_exceptional_future<R>(
                        boost::current_exception());
                }
                catch (...) {
                    errors.push_back(boost::current_exception());
                }
                

                // wait for all tasks to finish
                return dataflow(
                    [errors, f4, scoped_param](
                        std::vector<hpx::shared_future<Result1> >&& witems,
                        std::vector<hpx::future<Result2> >&& fitems
                    ) mutable -> R
                    {
                        handle_local_exceptions<ExPolicy>::call(witems, errors);
                        handle_local_exceptions<ExPolicy>::call(fitems, errors);

                        return f4(std::move(witems), std::move(fitems));
                    },
                    std::move(workitems), std::move(finalitems));
            }
        };

        template <typename Executor, typename Parameters, typename R,
            typename Result1, typename Result2>
        struct static_scan_partitioner<
                parallel_task_execution_policy_shim<Executor, Parameters>,
                    R, Result1, Result2>
          : static_scan_partitioner<parallel_task_execution_policy, R,
              Result1, Result2>
        {};

        ///////////////////////////////////////////////////////////////////////
        // ExPolicy: execution policy
        // R:        overall result type
        // Result1:  intermediate result type of first and second step
        // Result2:  intermediate result of the third step
        // PartTag:  select appropriate partitioner
        template <typename ExPolicy, typename R, typename Result1,
            typename Result2, typename Tag>
        struct scan_partitioner;

        ///////////////////////////////////////////////////////////////////////
        template <typename ExPolicy_, typename R, typename Result1,
            typename Result2>
        struct scan_partitioner<ExPolicy_, R, Result1, Result2,
            parallel::traits::static_partitioner_tag>
        {
            template <typename ExPolicy, typename FwdIter, typename T,
                typename F1, typename F2, typename F3, typename F4>
            static R call(ExPolicy && policy, FwdIter first,
                std::size_t count, T && init, F1 && f1, F2 && f2, F3 && f3,
                F4 && f4)
            {
                return static_scan_partitioner<
                        typename hpx::util::decay<ExPolicy>::type,
                        R, Result1, Result2
                    >::call(
                        std::forward<ExPolicy>(policy),
                        first, count, std::forward<T>(init),
                        std::forward<F1>(f1), std::forward<F2>(f2),
                        std::forward<F3>(f3), std::forward<F4>(f4));
            }
        };

        template <typename R, typename Result1, typename Result2>
        struct scan_partitioner<parallel_task_execution_policy, R, Result1,
            Result2, parallel::traits::static_partitioner_tag>
        {
            template <typename ExPolicy, typename FwdIter, typename T,
                typename F1, typename F2, typename F3, typename F4>
            static hpx::future<R> call(ExPolicy && policy, FwdIter first,
                std::size_t count, T && init, F1 && f1, F2 && f2, F3 && f3,
                F4 && f4)
            {
                return static_scan_partitioner<
                        typename hpx::util::decay<ExPolicy>::type,
                        R, Result1, Result2
                    >::call(
                        std::forward<ExPolicy>(policy),
                        first, count, std::forward<T>(init),
                        std::forward<F1>(f1), std::forward<F2>(f2),
                        std::forward<F3>(f3), std::forward<F4>(f4));
            }
        };

        template <typename Executor, typename Parameters, typename R,
            typename Result1, typename Result2>
        struct scan_partitioner<
                parallel_task_execution_policy_shim<Executor, Parameters>,
                R, Result1, Result2, parallel::traits::static_partitioner_tag>
          : scan_partitioner<parallel_task_execution_policy, R, Result1,
                Result2, parallel::traits::static_partitioner_tag>
        {};

        template <typename Executor, typename Parameters, typename R,
            typename Result1, typename Result2>
        struct scan_partitioner<
                parallel_task_execution_policy_shim<Executor, Parameters>,
                R, Result1, Result2, parallel::traits::auto_partitioner_tag>
          : scan_partitioner<parallel_task_execution_policy, R, Result1,
                Result2, parallel::traits::auto_partitioner_tag>
        {};

        template <typename Executor, typename Parameters, typename R,
            typename Result1, typename Result2>
        struct scan_partitioner<
                parallel_task_execution_policy_shim<Executor, Parameters>,
                R, Result1, Result2, parallel::traits::default_partitioner_tag>
          : scan_partitioner<parallel_task_execution_policy, R, Result1,
                Result2, parallel::traits::static_partitioner_tag>
        {};

        ///////////////////////////////////////////////////////////////////////
        template <typename ExPolicy, typename R, typename Result1,
            typename Result2>
        struct scan_partitioner<ExPolicy, R, Result1,
                Result2, parallel::traits::default_partitioner_tag>
          : scan_partitioner<ExPolicy, R, Result1,
                Result2, parallel::traits::static_partitioner_tag>
        {};
    }

    ///////////////////////////////////////////////////////////////////////////
    template <typename ExPolicy, typename R = void, typename Result1 = R,
        typename Result2 = void,
        typename PartTag = typename parallel::traits::extract_partitioner<
            typename hpx::util::decay<ExPolicy>::type
        >::type>
    struct scan_partitioner
      : detail::scan_partitioner<
            typename hpx::util::decay<ExPolicy>::type, R, Result1,
            Result2, PartTag>
    {};
}}}

#endif<|MERGE_RESOLUTION|>--- conflicted
+++ resolved
@@ -232,7 +232,6 @@
                         if (parts & 0x7)
                             p = hpx::launch::sync;
 
-<<<<<<< HEAD
                         FwdIter it = hpx::util::get<0>(elem);
                         std::size_t size = hpx::util::get<1>(elem);
 
@@ -245,27 +244,6 @@
                         finalitems.push_back(dataflow(policy.executor(),
                             f3, it, size, prev, curr));
 
-=======
-                        FwdIter b = hpx::util::get<0>(elem);
-                        std::size_t s = hpx::util::get<1>(elem);
-
-                        hpx::shared_future<Result1> f = workitems.back();
-                        workitems.push_back(
-                            dataflow(
-                                p, f2, std::move(f),
-                                executor_traits::async_execute(
-                                    policy.executor(), f1, b, s
-                                )
-                            )
-                        );
-                        finalitems.push_back(
-                            dataflow(
-                                policy.executor(),
-                                hpx::util::bind(f3, b, s, _1),
-                                workitems[parts - 1], workitems[parts]
-                            )
-                        );
->>>>>>> 0fc95c01
                         ++parts;
                     }
                 }
