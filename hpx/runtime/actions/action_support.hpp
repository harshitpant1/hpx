--- conflicted
+++ resolved
@@ -11,33 +11,9 @@
 #define HPX_RUNTIME_ACTIONS_ACTION_SUPPORT_NOV_14_2008_0711PM
 
 #include <hpx/hpx_fwd.hpp>
-<<<<<<< HEAD
-#include <hpx/config.hpp>
-#include <hpx/config/bind.hpp>
-#include <hpx/config/tuple.hpp>
-#include <hpx/config/function.hpp>
-#include <hpx/util/move.hpp>
-#include <hpx/util/void_guard.hpp>
-#include <hpx/serialization/serialize.hpp>
-#include <hpx/traits/action_priority.hpp>
-#include <hpx/traits/action_stacksize.hpp>
-#include <hpx/traits/action_serialization_filter.hpp>
-#include <hpx/traits/action_message_handler.hpp>
-#include <hpx/traits/action_may_require_id_splitting.hpp>
-#include <hpx/traits/action_does_termination_detection.hpp>
-#include <hpx/traits/action_is_target_valid.hpp>
-#include <hpx/traits/action_decorate_function.hpp>
-#include <hpx/traits/action_decorate_continuation.hpp>
-#include <hpx/traits/action_schedule_thread.hpp>
-#include <hpx/traits/future_traits.hpp>
-#include <hpx/traits/is_future.hpp>
-#include <hpx/traits/is_bitwise_serializable.hpp>
-#include <hpx/traits/type_size.hpp>
-#include <hpx/runtime/get_lva.hpp>
-=======
 #include <hpx/lcos/future.hpp>
 #include <hpx/runtime/actions/continuation.hpp>
->>>>>>> 1d68c196
+#include <hpx/serialization/serialize.hpp>
 #include <hpx/runtime/threads/thread_helpers.hpp>
 #include <hpx/runtime/threads/thread_init_data.hpp>
 #include <hpx/util/move.hpp>
@@ -46,30 +22,9 @@
 #include <hpx/util/detail/count_num_args.hpp>
 #include <hpx/util/detail/serialization_registration.hpp>
 
-<<<<<<< HEAD
-#if defined(HPX_HAVE_SECURITY)
-#include <hpx/traits/action_capability_provider.hpp>
-#endif
-
-#include <boost/version.hpp>
-#include <boost/fusion/include/at.hpp>
-#include <boost/fusion/include/at_c.hpp>
-#include <boost/fusion/include/for_each.hpp>
-#include <boost/fusion/include/size.hpp>
-#include <boost/fusion/include/transform_view.hpp>
-#include <boost/ref.hpp>
-#include <boost/foreach.hpp>
-#include <boost/type_traits/remove_const.hpp>
-#include <boost/type_traits/is_same.hpp>
-#include <boost/type_traits/is_convertible.hpp>
-#include <boost/mpl/if.hpp>
-=======
 #include <boost/cstdint.hpp>
->>>>>>> 1d68c196
 #include <boost/mpl/bool.hpp>
 #include <boost/preprocessor/cat.hpp>
-#include <boost/serialization/access.hpp>
-#include <boost/serialization/is_bitwise_serializable.hpp>
 #include <boost/smart_ptr/shared_ptr.hpp>
 
 #include <hpx/config/warnings_prefix.hpp>
@@ -430,918 +385,7 @@
     template <typename Action>
     struct init_registration;
 
-<<<<<<< HEAD
-    ///////////////////////////////////////////////////////////////////////////
-    template <typename Action>
-    struct transfer_action : base_action
-    {
-        HPX_MOVABLE_BUT_NOT_COPYABLE(transfer_action);
-
-    public:
-        typedef typename Action::component_type component_type;
-        typedef typename Action::derived_type derived_type;
-        typedef typename Action::result_type result_type;
-        typedef typename Action::arguments_type arguments_type;
-
-        // This is the priority value this action has been instantiated with
-        // (statically). This value might be different from the priority member
-        // holding the runtime value an action has been created with
-        enum { priority_value = traits::action_priority<Action>::value };
-
-        // This is the stacksize value this action has been instantiated with
-        // (statically). This value might be different from the stacksize member
-        // holding the runtime value an action has been created with
-        enum { stacksize_value = traits::action_stacksize<Action>::value };
-
-        typedef typename Action::direct_execution direct_execution;
-
-        // default constructor is needed for serialization
-        transfer_action() {}
-
-        // construct an action from its arguments
-        template <typename Args>
-        explicit transfer_action(Args && args)
-          : arguments_(std::forward<Args>(args)),
-#if defined(HPX_THREAD_MAINTAIN_PARENT_REFERENCE)
-            parent_locality_(transfer_action::get_locality_id()),
-            parent_id_(reinterpret_cast<boost::uint64_t>(threads::get_parent_id())),
-            parent_phase_(threads::get_parent_phase()),
-#endif
-            priority_(
-                detail::thread_priority<
-                    static_cast<threads::thread_priority>(priority_value)
-                >::call(threads::thread_priority_default)),
-            stacksize_(
-                detail::thread_stacksize<
-                    static_cast<threads::thread_stacksize>(stacksize_value)
-                >::call(threads::thread_stacksize_default))
-        {}
-
-        template <typename Args>
-        transfer_action(threads::thread_priority priority, Args && args)
-          : arguments_(std::forward<Args>(args)),
-#if defined(HPX_THREAD_MAINTAIN_PARENT_REFERENCE)
-            parent_locality_(transfer_action::get_locality_id()),
-            parent_id_(reinterpret_cast<boost::uint64_t>(threads::get_parent_id())),
-            parent_phase_(threads::get_parent_phase()),
-#endif
-            priority_(
-                detail::thread_priority<
-                    static_cast<threads::thread_priority>(priority_value)
-                >::call(priority)),
-            stacksize_(
-                detail::thread_stacksize<
-                    static_cast<threads::thread_stacksize>(stacksize_value)
-                >::call(threads::thread_stacksize_default))
-        {}
-
-        //
-        ~transfer_action()
-        {
-            init_registration<transfer_action<Action> >::g.register_action();
-        }
-
-    public:
-        /// retrieve component type
-        static int get_static_component_type()
-        {
-            return derived_type::get_component_type();
-        }
-
-    private:
-        /// The function \a get_component_type returns the \a component_type
-        /// of the component this action belongs to.
-        int get_component_type() const
-        {
-            return derived_type::get_component_type();
-        }
-
-        /// The function \a get_action_name returns the name of this action
-        /// (mainly used for debugging and logging purposes).
-        char const* get_action_name() const
-        {
-            return detail::get_action_name<derived_type>();
-        }
-
-        /// The function \a get_action_type returns whether this action needs
-        /// to be executed in a new thread or directly.
-        action_type get_action_type() const
-        {
-            return derived_type::get_action_type();
-        }
-
-        /// The \a get_thread_function constructs a proper thread function for
-        /// a \a thread, encapsulating the functionality and the arguments
-        /// of the action it is called for.
-        ///
-        /// \param lva    [in] This is the local virtual address of the
-        ///               component the action has to be invoked on.
-        ///
-        /// \returns      This function returns a proper thread function usable
-        ///               for a \a thread.
-        ///
-        /// \note This \a get_thread_function will be invoked to retrieve the
-        ///       thread function for an action which has to be invoked without
-        ///       continuations.
-        threads::thread_function_type
-        get_thread_function(naming::address::address_type lva)
-        {
-            return derived_type::construct_thread_function(lva,
-                std::move(arguments_));
-        }
-
-        /// The \a get_thread_function constructs a proper thread function for
-        /// a \a thread, encapsulating the functionality, the arguments, and
-        /// the continuations of the action it is called for.
-        ///
-        /// \param cont   [in] This is the list of continuations to be
-        ///               triggered after the execution of the action
-        /// \param lva    [in] This is the local virtual address of the
-        ///               component the action has to be invoked on.
-        ///
-        /// \returns      This function returns a proper thread function usable
-        ///               for a \a thread.
-        ///
-        /// \note This \a get_thread_function will be invoked to retrieve the
-        ///       thread function for an action which has to be invoked with
-        ///       continuations.
-        threads::thread_function_type
-        get_thread_function(continuation_type& cont,
-            naming::address::address_type lva)
-        {
-            return derived_type::construct_thread_function(cont, lva,
-                std::move(arguments_));
-        }
-
-#if !defined(HPX_THREAD_MAINTAIN_PARENT_REFERENCE)
-        /// Return the locality of the parent thread
-        boost::uint32_t get_parent_locality_id() const
-        {
-            return naming::invalid_locality_id;
-        }
-
-        /// Return the thread id of the parent thread
-        threads::thread_id_repr_type get_parent_thread_id() const
-        {
-            return threads::invalid_thread_id_repr;
-        }
-
-        /// Return the phase of the parent thread
-        boost::uint64_t get_parent_thread_phase() const
-        {
-            return 0;
-        }
-#else
-        /// Return the locality of the parent thread
-        boost::uint32_t get_parent_locality_id() const
-        {
-            return parent_locality_;
-        }
-
-        /// Return the thread id of the parent thread
-        threads::thread_id_repr_type get_parent_thread_id() const
-        {
-            return reinterpret_cast<threads::thread_id_repr_type>(parent_id_);
-        }
-
-        /// Return the phase of the parent thread
-        boost::uint64_t get_parent_thread_phase() const
-        {
-            return parent_phase_;
-        }
-#endif
-
-        /// Return the thread priority this action has to be executed with
-        threads::thread_priority get_thread_priority() const
-        {
-            return priority_;
-        }
-
-        /// Return the thread stacksize this action has to be executed with
-        threads::thread_stacksize get_thread_stacksize() const
-        {
-            return stacksize_;
-        }
-
-        /// Return the size of action arguments in bytes
-        std::size_t get_type_size() const
-        {
-            return traits::type_size<arguments_type>::call(arguments_);
-        }
-
-        /// Return whether the embedded action may require id-splitting
-        bool may_require_id_splitting() const
-        {
-            return traits::action_may_require_id_splitting<derived_type>::call(arguments_);
-        }
-
-        /// Wait for embedded futures to become ready
-        void wait_for_futures()
-        {
-            traits::serialize_as_future<arguments_type>::call(arguments_);
-        }
-
-        /// Return whether the embedded action is part of termination detection
-        bool does_termination_detection() const
-        {
-            return traits::action_does_termination_detection<derived_type>::call();
-        }
-
-        /// Return all data needed for thread initialization
-        threads::thread_init_data&
-        get_thread_init_data(naming::id_type const& target,
-            naming::address::address_type lva, threads::thread_init_data& data)
-        {
-            data.func = get_thread_function(lva);
-#if defined(HPX_THREAD_MAINTAIN_TARGET_ADDRESS)
-            data.lva = lva;
-#endif
-#if defined(HPX_THREAD_MAINTAIN_DESCRIPTION)
-            data.description = detail::get_action_name<derived_type>();
-#endif
-#if defined(HPX_THREAD_MAINTAIN_PARENT_REFERENCE)
-            data.parent_id = reinterpret_cast<threads::thread_id_repr_type>(parent_id_);
-            data.parent_locality_id = parent_locality_;
-#endif
-            data.priority = priority_;
-            data.stacksize = threads::get_stack_size(stacksize_);
-
-            data.target = target;
-            return data;
-        }
-
-        threads::thread_init_data&
-        get_thread_init_data(continuation_type& cont, naming::id_type const& target,
-            naming::address::address_type lva, threads::thread_init_data& data)
-        {
-            data.func = get_thread_function(cont, lva);
-#if defined(HPX_THREAD_MAINTAIN_TARGET_ADDRESS)
-            data.lva = lva;
-#endif
-#if defined(HPX_THREAD_MAINTAIN_DESCRIPTION)
-            data.description = detail::get_action_name<derived_type>();
-#endif
-#if defined(HPX_THREAD_MAINTAIN_PARENT_REFERENCE)
-            data.parent_id = reinterpret_cast<threads::thread_id_repr_type>(parent_id_);
-            data.parent_locality_id = parent_locality_;
-#endif
-            data.priority = priority_;
-            data.stacksize = threads::get_stack_size(stacksize_);
-
-            data.target = target;
-            return data;
-        }
-
-        // schedule a new thread
-        void schedule_thread(naming::id_type const& target,
-            naming::address::address_type lva,
-            threads::thread_state_enum initial_state)
-        {
-            continuation_type cont;
-            threads::thread_init_data data;
-            if (traits::action_decorate_continuation<derived_type>::call(cont))
-            {
-                traits::action_schedule_thread<derived_type>::call(lva,
-                    get_thread_init_data(cont, target, lva, data), initial_state);
-            }
-            else
-            {
-                traits::action_schedule_thread<derived_type>::call(lva,
-                    get_thread_init_data(target, lva, data), initial_state);
-            }
-        }
-
-        void schedule_thread(continuation_type& cont,
-            naming::id_type const& target, naming::address::address_type lva,
-            threads::thread_state_enum initial_state)
-        {
-            // first decorate the continuation
-            traits::action_decorate_continuation<derived_type>::call(cont);
-
-            // now, schedule the thread
-            threads::thread_init_data data;
-            traits::action_schedule_thread<derived_type>::call(lva,
-                get_thread_init_data(cont, target, lva, data), initial_state);
-        }
-
-        /// Return a pointer to the filter to be used while serializing an
-        /// instance of this action type.
-        util::binary_filter* get_serialization_filter(
-            parcelset::parcel const& p) const
-        {
-            return traits::action_serialization_filter<derived_type>::call(p);
-        }
-
-        /// Return a pointer to the message handler to be used for this action.
-        parcelset::policies::message_handler* get_message_handler(
-            parcelset::parcelhandler* ph, parcelset::locality const& loc,
-            parcelset::parcel const& p) const
-        {
-            return traits::action_message_handler<derived_type>::
-                call(ph, loc, p);
-        }
-
-#if defined(HPX_HAVE_SECURITY)
-        /// Return the set of capabilities required to invoke this action
-        components::security::capability get_required_capabilities(
-            naming::address::address_type lva) const
-        {
-            return traits::action_capability_provider<derived_type>::call(lva);
-        }
-#endif
-    public:
-        /// retrieve the N's argument
-        template <int N>
-        typename boost::fusion::result_of::at_c<arguments_type, N>::type
-        get()
-        {
-            return boost::fusion::at_c<N>(arguments_);
-        }
-
-        // serialization support
-        void load(serialization::input_archive & ar)
-        {
-            util::serialize_sequence(ar, arguments_);
-
-            // Always serialize the parent information to maintain binary
-            // compatibility on the wire.
-
-            if (ar.disable_array_optimization()) {
-#if !defined(HPX_THREAD_MAINTAIN_PARENT_REFERENCE)
-                boost::uint32_t parent_locality_ = naming::invalid_locality_id;
-                boost::uint64_t parent_id_ = boost::uint64_t(-1);
-                boost::uint64_t parent_phase_ = 0;
-#endif
-                ar >> parent_locality_;
-                ar >> parent_id_;
-                ar >> parent_phase_;
-
-                ar >> priority_;
-                ar >> stacksize_;
-            }
-            else {
-                detail::action_serialization_data data;
-                ar.load(data); //TODO
-
-#if defined(HPX_THREAD_MAINTAIN_PARENT_REFERENCE)
-                parent_id_ = data.parent_id_;
-                parent_phase_ = data.parent_phase_;
-                parent_locality_ = data.parent_locality_;
-#endif
-                priority_ = static_cast<threads::thread_priority>(data.priority_);
-                stacksize_ = static_cast<threads::thread_stacksize>(data.stacksize_);
-            }
-        }
-
-        void save(serialization::output_archive & ar) const
-        {
-            util::serialize_sequence(ar, arguments_);
-
-            // Always serialize the parent information to maintain binary
-            // compatibility on the wire.
-
-#if !defined(HPX_THREAD_MAINTAIN_PARENT_REFERENCE)
-            boost::uint32_t parent_locality_ = naming::invalid_locality_id;
-            boost::uint64_t parent_id_ = boost::uint64_t(-1);
-            boost::uint64_t parent_phase_ = 0;
-#endif
-            if (ar.disable_array_optimization()) {
-                ar << parent_locality_;
-                ar << parent_id_;
-                ar << parent_phase_;
-
-                ar << priority_;
-                ar << stacksize_;
-            }
-            else {
-                detail::action_serialization_data data;
-                data.parent_id_ = parent_id_;
-                data.parent_phase_ = parent_phase_;
-                data.parent_locality_ = parent_locality_;
-                data.priority_ = priority_;
-                data.stacksize_ = stacksize_;
-
-                ar.save(data);
-            }
-        }
-
-    private:
-        static boost::uint32_t get_locality_id()
-        {
-            error_code ec(lightweight);      // ignore any errors
-            return hpx::get_locality_id(ec);
-        }
-
-    protected:
-        arguments_type arguments_;
-
-#if defined(HPX_THREAD_MAINTAIN_PARENT_REFERENCE)
-        boost::uint32_t parent_locality_;
-        boost::uint64_t parent_id_;
-        boost::uint64_t parent_phase_;
-#endif
-        threads::thread_priority priority_;
-        threads::thread_stacksize stacksize_;
-    };
-
-    ///////////////////////////////////////////////////////////////////////////
-    template <int N, typename Action>
-    inline typename boost::fusion::result_of::at_c<
-        typename transfer_action<Action>::arguments_type, N
-    >::type
-    get(transfer_action<Action> & args)
-    {
-        return args.template get<N>();
-    }
-
-    // bring in all overloads for
-    //    construct_continuation_thread_functionN()
-    //    construct_continuation_thread_function_voidN()
-    #include <hpx/runtime/actions/construct_continuation_function_objects.hpp>
-
-    ///////////////////////////////////////////////////////////////////////////
-    /// \tparam Component         component type
-    /// \tparam Result            return type
-    /// \tparam Arguments         arguments (tuple)
-    /// \tparam Derived           derived action class
-    template <typename Component, typename Result,
-        typename Arguments, typename Derived>
-    struct action
-    {
-        typedef Component component_type;
-        typedef Derived derived_type;
-        typedef Arguments arguments_type;
-
-        typedef void action_tag;
-
-        ///////////////////////////////////////////////////////////////////////
-        static bool is_target_valid(naming::id_type const& id)
-        {
-            return true;        // by default we don't do any verification
-        }
-
-        ///////////////////////////////////////////////////////////////////////
-        template <typename Func, typename Arguments_>
-        static threads::thread_function_type
-        construct_continuation_thread_function_void(
-            continuation_type cont, Func && func, Arguments_ && args)
-        {
-            typedef typename boost::remove_reference<Arguments_>::type arguments_type;
-            return detail::construct_continuation_thread_function_voidN<
-                    derived_type, util::tuple_size<arguments_type>::value
-                >::call(cont, std::forward<Func>(func), std::forward<Arguments_>(args));
-        }
-
-        template <typename Func, typename Arguments_>
-        static threads::thread_function_type
-        construct_continuation_thread_function(
-            continuation_type cont, Func && func, Arguments_ && args)
-        {
-            typedef typename boost::remove_reference<Arguments_>::type arguments_type;
-            return detail::construct_continuation_thread_functionN<
-                    derived_type, util::tuple_size<arguments_type>::value
-                >::call(cont, std::forward<Func>(func), std::forward<Arguments_>(args));
-        }
-
-        // bring in all overloads for
-        //    construct_continuation_thread_function_void()
-        //    construct_continuation_thread_object_function_void()
-        //    construct_continuation_thread_function()
-        //    construct_continuation_thread_object_function()
-        #include <hpx/runtime/actions/construct_continuation_functions.hpp>
-
-        typedef typename traits::promise_local_result<Result>::type local_result_type;
-        typedef typename traits::is_future<local_result_type>::type is_future_pred;
-
-        // bring in the definition for all overloads for operator()
-        #include <hpx/runtime/actions/define_function_operators.hpp>
-
-        /// retrieve component type
-        static int get_component_type()
-        {
-            return static_cast<int>(components::get_component_type<Component>());
-        }
-
-        /// The function \a get_action_type returns whether this action needs
-        /// to be executed in a new thread or directly.
-        static base_action::action_type get_action_type()
-        {
-            return base_action::plain_action;
-        }
-
-    private:
-        // serialization support
-        friend class hpx::serialization::access;
-
-        template <typename Archive>
-        BOOST_FORCEINLINE void serialize(Archive& ar, const unsigned int) {}
-    };
-
-    ///////////////////////////////////////////////////////////////////////////
-    namespace detail
-    {
-        // simple type allowing to distinguish whether an action is the most
-        // derived one
-        struct this_type {};
-
-        template <typename Action, typename Derived>
-        struct action_type
-          : boost::mpl::if_<boost::is_same<Derived, this_type>, Action, Derived>
-        {};
-    }
-
-    ///////////////////////////////////////////////////////////////////////////
-    // Base template allowing to generate a concrete action type from a function
-    // pointer. It is instantiated only if the supplied pointer is not a
-    // supported function pointer.
-    template <typename F, F funcptr, typename Derived = detail::this_type,
-        typename Direct = boost::mpl::false_>
-    struct make_action;
-
-    template <typename F, F funcptr, typename Derived = detail::this_type>
-    struct make_direct_action
-      : make_action<F, funcptr, Derived, boost::mpl::true_>
-    {};
-
-// older compilers require BOOST_TYPEOF, newer compilers have decltype()
-#if defined(HPX_HAVE_CXX11_DECLTYPE)
-#  define HPX_TYPEOF(x)       decltype(x)
-#  define HPX_TYPEOF_TPL(x)   decltype(x)
-#else
-#  define HPX_TYPEOF(x)       BOOST_TYPEOF(x)
-#  define HPX_TYPEOF_TPL(x)   BOOST_TYPEOF_TPL(x)
-#endif
-
-    // Macros usable to refer to an action given the function to expose
-    #define HPX_MAKE_ACTION(f)                                                \
-        hpx::actions::make_action<HPX_TYPEOF(&f), &f>        /**/             \
-    /**/
-    #define HPX_MAKE_DIRECT_ACTION(f)                                         \
-        hpx::actions::make_direct_action<HPX_TYPEOF(&f), &f> /**/             \
-    /**/
-
-    #define HPX_MAKE_ACTION_TPL(f)                                            \
-        hpx::actions::make_action<HPX_TYPEOF_TPL(&f), &f>        /**/         \
-    /**/
-    #define HPX_MAKE_DIRECT_ACTION_TPL(f)                                     \
-        hpx::actions::make_direct_action<HPX_TYPEOF_TPL(&f), &f> /**/         \
-    /**/
-
-    #define HPX_MAKE_COMPONENT_ACTION(component, f)                           \
-        HPX_MAKE_ACTION(component::f)                                         \
-    /**/
-    #define HPX_MAKE_DIRECT_COMPONENT_ACTION(component, f)                    \
-        HPX_MAKE_DIRECT_ACTION(component::f)                                  \
-    /**/
-    #define HPX_MAKE_CONST_COMPONENT_ACTION(component, f)                     \
-        HPX_MAKE_ACTION(component::f)                                         \
-    /**/
-    #define HPX_MAKE_CONST_DIRECT_COMPONENT_ACTION(component, f)              \
-        HPX_MAKE_DIRECT_ACTION(component::f)                                  \
-    /**/
-
-    #define HPX_MAKE_COMPONENT_ACTION_TPL(component, f)                       \
-        HPX_MAKE_ACTION_TPL(component::f)                                     \
-    /**/
-    #define HPX_MAKE_DIRECT_COMPONENT_ACTION_TPL(component, f)                \
-        HPX_MAKE_DIRECT_ACTION_TPL(component::f)                              \
-    /**/
-    #define HPX_MAKE_CONST_COMPONENT_ACTION_TPL(component, f)                 \
-        HPX_MAKE_ACTION_TPL(component::f)                                     \
-    /**/
-    #define HPX_MAKE_CONST_DIRECT_COMPONENT_ACTION_TPL(component, f)          \
-        HPX_MAKE_DIRECT_ACTION_TPL(component::f)                              \
-    /**/
-
     /// \endcond
 }}
 
-/// \cond NOINTERNAL
-
-#include <hpx/config/warnings_suffix.hpp>
-
-/////////////////////////////////////////////////////////////////////////////////
-////TODO:bikineev should be useless
-//#define HPX_REGISTER_BASE_HELPER(action, actionname)                          \
-    //hpx::actions::detail::register_base_helper<action>                        \
-            //BOOST_PP_CAT(                                                     \
-                //BOOST_PP_CAT(__hpx_action_register_base_helper_, __LINE__),   \
-                //_##actionname);                                               \
-//[><]
-
-///////////////////////////////////////////////////////////////////////////////
-// Helper macro for action serialization, each of the defined actions needs to
-// be registered with the serialization library
-#define HPX_DEFINE_GET_ACTION_NAME(action)                                    \
-    HPX_DEFINE_GET_ACTION_NAME_(action, action)                               \
-/**/
-#define HPX_DEFINE_GET_ACTION_NAME_(action, actionname)                       \
-    namespace hpx { namespace actions { namespace detail {                    \
-        template<> HPX_ALWAYS_EXPORT                                          \
-        char const* get_action_name<action>()                                 \
-        {                                                                     \
-            return BOOST_PP_STRINGIZE(actionname);                            \
-        }                                                                     \
-    }}}                                                                       \
-/**/
-
-#define HPX_ACTION_REGISTER_ACTION_FACTORY(Action, Name)                      \
-    static ::hpx::actions::detail::action_registration<Action>                \
-        const BOOST_PP_CAT(Name, _action_factory_registration) =              \
-        ::hpx::actions::detail::action_registration<Action>();                \
-/**/
-
-#define HPX_REGISTER_ACTION_(...)                                             \
-    HPX_UTIL_EXPAND_(BOOST_PP_CAT(                                            \
-        HPX_REGISTER_ACTION_, HPX_UTIL_PP_NARG(__VA_ARGS__)                   \
-    )(__VA_ARGS__))                                                           \
-/**/
-#define HPX_REGISTER_ACTION_1(action)                                         \
-    HPX_REGISTER_ACTION_2(action, action)                                     \
-/**/
-#define HPX_REGISTER_ACTION_2(action, actionname)                             \
-    HPX_ACTION_REGISTER_ACTION_FACTORY(hpx::actions::transfer_action<action>, \
-        actionname)                                                           \
-    HPX_DEFINE_GET_ACTION_NAME_(action, actionname)                           \
-/**/
-
-///////////////////////////////////////////////////////////////////////////////
-#define HPX_REGISTER_ACTION_DECLARATION_NO_DEFAULT_GUID1(action)              \
-    namespace hpx { namespace actions { namespace detail {                    \
-        template <> HPX_ALWAYS_EXPORT                                         \
-        char const* get_action_name<action>();                                \
-    }}}                                                                       \
-/**/
-#define HPX_REGISTER_ACTION_DECLARATION_NO_DEFAULT_GUID2(action)              \
-    namespace hpx { namespace traits {                                        \
-        template <>                                                           \
-        struct needs_automatic_registration<action>                           \
-          : boost::mpl::false_                                                \
-        {};                                                                   \
-    }}                                                                        \
-/**/
-
-#define HPX_REGISTER_ACTION_DECLARATION_(...)                                 \
-    HPX_UTIL_EXPAND_(BOOST_PP_CAT(                                            \
-        HPX_REGISTER_ACTION_DECLARATION_, HPX_UTIL_PP_NARG(__VA_ARGS__)       \
-    )(__VA_ARGS__))                                                           \
-/**/
-#define HPX_REGISTER_ACTION_DECLARATION_1(action)                             \
-    HPX_REGISTER_ACTION_DECLARATION_2(action, action)                         \
-/**/
-#define HPX_REGISTER_ACTION_DECLARATION_2(action, actionname)                 \
-    HPX_REGISTER_ACTION_DECLARATION_NO_DEFAULT_GUID1(action)                  \
-    HPX_REGISTER_ACTION_DECLARATION_NO_DEFAULT_GUID2(                         \
-        hpx::actions::transfer_action<action>)                                \
-/**/
-
-namespace hpx { namespace actions
-{
-    template <typename Action>
-    struct init_registration<transfer_action<Action> >
-    {
-        static detail::automatic_action_registration<transfer_action<Action> > g;
-    };
-
-    template <typename Action>
-    detail::automatic_action_registration<transfer_action<Action> >
-        init_registration<transfer_action<Action> >::g =
-            detail::automatic_action_registration<transfer_action<Action> >();
-}}
-
-#if 0 //WIP
-///////////////////////////////////////////////////////////////////////////////
-#define HPX_REGISTER_ACTION_DECLARATION_NO_DEFAULT_GUID1_TEMPLATE(            \
-        TEMPLATE, TYPE)                                                       \
-    namespace hpx { namespace actions { namespace detail {                    \
-        HPX_UTIL_STRIP(TEMPLATE) HPX_ALWAYS_EXPORT                            \
-        char const* get_action_name<HPX_UTIL_STRIP(TYPE)>();                  \
-    }}}                                                                       \
-/**/
-#define HPX_REGISTER_ACTION_DECLARATION_NO_DEFAULT_GUID2_TEMPLATE(            \
-        TEMPLATE, TYPE)                                                       \
-    namespace hpx { namespace traits {                                        \
-        HPX_UTIL_STRIP(TEMPLATE)                                              \
-        struct needs_guid_initialization<HPX_UTIL_STRIP(TYPE)>                \
-          : boost::mpl::false_                                                \
-        {};                                                                   \
-    }}                                                                        \
-/**/
-#define HPX_REGISTER_ACTION_DECLARATION_GUID_TEMPLATE(TEMPLATE, TYPE)         \
-    namespace boost { namespace archive { namespace detail {                  \
-        namespace extra_detail {                                              \
-            HPX_UTIL_STRIP(TEMPLATE)                                          \
-            struct init_guid<HPX_UTIL_STRIP(TYPE)>;                           \
-        }                                                                     \
-    }}}                                                                       \
-/**/
-#define HPX_REGISTER_ACTION_DECLARATION_TEMPLATE(TEMPLATE, TYPE)              \
-    HPX_REGISTER_ACTION_DECLARATION_NO_DEFAULT_GUID1_TEMPLATE(                \
-        TEMPLATE, HPX_UTIL_STRIP(TYPE))                                       \
-    HPX_REGISTER_ACTION_DECLARATION_NO_DEFAULT_GUID2_TEMPLATE(                \
-        TEMPLATE, hpx::actions::transfer_action<HPX_UTIL_STRIP(TYPE)>)        \
-    HPX_SERIALIZATION_REGISTER_TEMPLATE(                                      \
-        TEMPLATE, hpx::actions::transfer_action<HPX_UTIL_STRIP(TYPE)>)        \
-    HPX_REGISTER_ACTION_DECLARATION_GUID_TEMPLATE(                            \
-        TEMPLATE, hpx::actions::transfer_action<HPX_UTIL_STRIP(TYPE)>)        \
-/**/
-#endif
-
-///////////////////////////////////////////////////////////////////////////////
-#define HPX_ACTION_USES_STACK(action, size)                                   \
-    namespace hpx { namespace traits                                          \
-    {                                                                         \
-        template <>                                                           \
-        struct action_stacksize<action>                                       \
-        {                                                                     \
-            enum { value = size };                                            \
-        };                                                                    \
-    }}                                                                        \
-/**/
-
-#define HPX_ACTION_USES_SMALL_STACK(action)                                   \
-    HPX_ACTION_USES_STACK(action, threads::thread_stacksize_small)            \
-/**/
-#define HPX_ACTION_USES_MEDIUM_STACK(action)                                  \
-    HPX_ACTION_USES_STACK(action, threads::thread_stacksize_medium)           \
-/**/
-#define HPX_ACTION_USES_LARGE_STACK(action)                                   \
-    HPX_ACTION_USES_STACK(action, threads::thread_stacksize_large)            \
-/**/
-#define HPX_ACTION_USES_HUGE_STACK(action)                                    \
-    HPX_ACTION_USES_STACK(action, threads::thread_stacksize_huge)             \
-/**/
-#define HPX_ACTION_DOES_NOT_SUSPEND(action)                                   \
-    HPX_ACTION_USES_STACK(action, threads::thread_stacksize_nostack)          \
-/**/
-
-///////////////////////////////////////////////////////////////////////////////
-#define HPX_ACTION_HAS_PRIORITY(action, priority)                             \
-    namespace hpx { namespace traits                                          \
-    {                                                                         \
-        template <>                                                           \
-        struct action_priority<action>                                        \
-        {                                                                     \
-            enum { value = priority };                                        \
-        };                                                                    \
-    }}                                                                        \
-/**/
-
-#define HPX_ACTION_HAS_LOW_PRIORITY(action)                                   \
-    HPX_ACTION_HAS_PRIORITY(action, threads::thread_priority_low)             \
-/**/
-#define HPX_ACTION_HAS_NORMAL_PRIORITY(action)                                \
-    HPX_ACTION_HAS_PRIORITY(action, threads::thread_priority_normal)          \
-/**/
-#define HPX_ACTION_HAS_CRITICAL_PRIORITY(action)                              \
-    HPX_ACTION_HAS_PRIORITY(action, threads::thread_priority_critical)        \
-/**/
-
-/// \endcond
-
-/// \def HPX_REGISTER_ACTION_DECLARATION(action)
-///
-/// \brief Declare the necessary component action boilerplate code.
-///
-/// The macro \a HPX_REGISTER_ACTION_DECLARATION can be used to declare all the
-/// boilerplate code which is required for proper functioning of component
-/// actions in the context of HPX.
-///
-/// The parameter \a action is the type of the action to declare the
-/// boilerplate for.
-///
-/// This macro can be invoked with an optional second parameter. This parameter
-/// specifies a unique name of the action to be used for serialization purposes.
-/// The second parameter has to be specified if the first parameter is not
-/// usable as a plain (non-qualified) C++ identifier, i.e. the first parameter
-/// contains special characters which cannot be part of a C++ identifier, such
-/// as '<', '>', or ':'.
-///
-/// \par Example:
-///
-/// \code
-///      namespace app
-///      {
-///          // Define a simple component exposing one action 'print_greating'
-///          class HPX_COMPONENT_EXPORT server
-///            : public hpx::components::simple_component_base<server>
-///          {
-///              void print_greating ()
-///              {
-///                  hpx::cout << "Hey, how are you?\n" << hpx::flush;
-///              }
-///
-///              // Component actions need to be declared, this also defines the
-///              // type 'print_greating_action' representing the action.
-///              HPX_DEFINE_COMPONENT_ACTION(server, print_greating, print_greating_action);
-///          };
-///      }
-///
-///      // Declare boilerplate code required for each of the component actions.
-///      HPX_REGISTER_ACTION_DECLARATION(app::server::print_greating_action);
-/// \endcode
-///
-/// \note This macro has to be used once for each of the component actions
-/// defined using one of the \a HPX_DEFINE_COMPONENT_ACTION macros. It has to
-/// be visible in all translation units using the action, thus it is
-/// recommended to place it into the header file defining the component.
-#define HPX_REGISTER_ACTION_DECLARATION(...)                                  \
-    HPX_REGISTER_ACTION_DECLARATION_(__VA_ARGS__)                             \
-/**/
-
-/// \def HPX_REGISTER_ACTION_DECLARATION_TEMPLATE(template, action)
-///
-/// \brief Declare the necessary component action boilerplate code for actions
-///        taking template type arguments.
-///
-/// The macro \a HPX_REGISTER_ACTION_DECLARATION_TEMPLATE can be used to
-/// declare all the boilerplate code which is required for proper functioning
-/// of component actions in the context of HPX, if those actions take template
-/// type arguments.
-///
-/// The parameter \a template specifies the list of template type declarations
-/// for the action type. This argument has to be wrapped into an additional
-/// pair of parenthesis.
-///
-/// The parameter \a action is the type of the action to declare the
-/// boilerplate for. This argument has to be wrapped into an additional pair
-/// of parenthesis.
-///
-/// \par Example:
-///
-/// \code
-///      namespace app
-///      {
-///          // Define a simple component exposing one action 'print_greating'
-///          class HPX_COMPONENT_EXPORT server
-///            : public hpx::components::simple_component_base<server>
-///          {
-///              template <typename T>
-///              void print_greating (T t)
-///              {
-///                  hpx::cout << "Hey " << t << ", how are you?\n" << hpx::flush;
-///              }
-///
-///              // Component actions need to be declared, this also defines the
-///              // type 'print_greating_action' representing the action.
-///
-///              // Actions with template arguments (like print_greating<>()
-///              // above) require special type definitions. The simplest way
-///              // to define such an action type is by deriving from the HPX
-///              // facility make_action:
-///              template <typename T>
-///              struct print_greating_action
-///                : hpx::actions::make_action<
-///                      void (server::*)(T), &server::template print_greating<T>,
-///                      print_greating_action<T> >
-///              {};
-///          };
-///      }
-///
-///      // Declare boilerplate code required for each of the component actions.
-///      HPX_REGISTER_ACTION_DECLARATION_TEMPLATE((template T), (app::server::print_greating_action<T>));
-/// \endcode
-///
-/// \note This macro has to be used once for each of the component actions
-/// defined as above. It has to be visible in all translation units using the
-/// action, thus it is recommended to place it into the header file defining the
-/// component.
-#define HPX_REGISTER_ACTION_DECLARATION_TEMPLATE(TEMPLATE, TYPE)              \ //TODO:bikineev
-    //HPX_SERIALIZATION_REGISTER_TEMPLATE_ACTION(TEMPLATE, TYPE)                \
-/**/
-
-/// \def HPX_REGISTER_ACTION(action)
-///
-/// \brief Define the necessary component action boilerplate code.
-///
-/// The macro \a HPX_REGISTER_ACTION can be used to define all the
-/// boilerplate code which is required for proper functioning of component
-/// actions in the context of HPX.
-///
-/// The parameter \a action is the type of the action to define the
-/// boilerplate for.
-///
-/// This macro can be invoked with an optional second parameter. This parameter
-/// specifies a unique name of the action to be used for serialization purposes.
-/// The second parameter has to be specified if the first parameter is not
-/// usable as a plain (non-qualified) C++ identifier, i.e. the first parameter
-/// contains special characters which cannot be part of a C++ identifier, such
-/// as '<', '>', or ':'.
-///
-/// \note This macro has to be used once for each of the component actions
-/// defined using one of the \a HPX_DEFINE_COMPONENT_ACTION macros. It has to
-/// occur exactly once for each of the actions, thus it is recommended to
-/// place it into the source file defining the component. There is no need
-/// to use this macro for actions which have template type arguments (see
-/// \a HPX_REGISTER_ACTION_DECLARATION_TEMPLATE)
-#define HPX_REGISTER_ACTION(...)                                              \
-    HPX_REGISTER_ACTION_(__VA_ARGS__)                                         \
-/**/
-
-#endif
-=======
-    /// \endcond
-}}
-
-#endif
->>>>>>> 1d68c196
+#endif