--- conflicted
+++ resolved
@@ -37,8 +37,6 @@
     {}
 
     response service(
-<<<<<<< HEAD
-=======
         request const& req
       , threads::thread_priority priority = threads::thread_priority_default
       , error_code& ec = throws
@@ -48,7 +46,6 @@
     }
 
     void service_non_blocking(
->>>>>>> 3ef933a3
         request const& req
       , threads::thread_priority priority = threads::thread_priority_default
         )
