--- conflicted
+++ resolved
@@ -56,108 +56,14 @@
                 has_source_id_(false)
             {}
 
-<<<<<<< HEAD
-            virtual ~parcel_data() {}
-
-            virtual bool is_multi_destination() const = 0;
-            virtual std::size_t size() const = 0;
-
-            ///
-            virtual void set_start_time(double starttime) = 0;
-            virtual double get_start_time() const = 0;
-            virtual double get_creation_time() const = 0;
-
-            /// get and set the destination id
-            virtual naming::id_type* get_destinations() = 0;
-            virtual naming::id_type const* get_destinations() const = 0;
-            virtual void set_destination(naming::id_type const& dest) = 0;
-#if defined(HPX_SUPPORT_MULTIPLE_PARCEL_DESTINATIONS)
-            virtual void set_destinations(std::vector<naming::id_type> const& dests) = 0;
-#endif
-            /// get and set the destination address
-            virtual naming::address* get_destination_addrs() = 0;
-            virtual naming::address const* get_destination_addrs() const = 0;
-            virtual void set_destination_addr(naming::address const& addr) = 0;
-#if defined(HPX_SUPPORT_MULTIPLE_PARCEL_DESTINATIONS)
-            virtual void set_destination_addrs(std::vector<naming::address> const& addrs)
-                = 0;
-#endif
-            virtual boost::uint32_t get_destination_locality_id() const = 0;
-            virtual naming::gid_type const& get_destination_locality() const = 0;
-
-            virtual naming::gid_type get_parcel_id() const = 0;
-            virtual void set_parcel_id(naming::gid_type const& id) = 0;
-
-            virtual bool does_termination_detection() const = 0;
-
-            virtual void wait_for_futures() = 0;
-
-            // default copy constructor is ok
-            // default assignment operator is ok
-
-            /// get and set the source locality/component id
-            naming::id_type& get_source()
-            {
-                return source_id_;
-            }
-            naming::id_type const& get_source() const
-=======
             template <typename Archive>
             void serialize(Archive &ar, unsigned)
->>>>>>> a3be9a38
             {
                 ar & parcel_id_;
                 ar & start_time_;
                 ar & creation_time_;
                 ar & has_source_id_;
             }
-<<<<<<< HEAD
-            void set_source(naming::id_type const& source_id)
-            {
-                source_id_ = source_id;
-            }
-
-            actions::action_type get_action() const
-            {
-                return action_;
-            }
-
-            actions::continuation_type get_continuation() const
-            {
-                return continuation_;
-            }
-
-            threads::thread_priority get_thread_priority() const
-            {
-                HPX_ASSERT(action_);
-                return action_->get_thread_priority();
-            }
-
-            serialization::binary_filter* get_serialization_filter(parcelset::parcel
-                const& p) const
-            {
-                return action_->get_serialization_filter(p);
-            }
-
-            policies::message_handler* get_message_handler(
-                parcelset::parcelhandler* ph, locality const& loc,
-                parcelset::parcel const& p) const
-            {
-                return action_->get_message_handler(ph, loc, p);
-            }
-
-        protected:
-            void save(serialization::output_archive& ar, bool has_source_id,
-                bool has_continuation) const;
-
-            void load(serialization::input_archive& ar, bool has_source_id,
-                bool has_continuation);
-
-        private:
-            friend void intrusive_ptr_add_ref(parcel_data* p);
-            friend void intrusive_ptr_release(parcel_data* p);
-=======
->>>>>>> a3be9a38
 
             naming::gid_type parcel_id_;
             double start_time_;
@@ -171,7 +77,8 @@
         template <
             typename Action
           , typename...Args
-          , typename Enable = typename std::enable_if<traits::is_action<Action>::value>::type
+          , typename Enable =
+                typename std::enable_if<traits::is_action<Action>::value>::type
           >
         parcel(
             naming::id_type const& dests,
@@ -196,7 +103,8 @@
         template <
             typename Action
           , typename...Args
-          , typename Enable = typename std::enable_if<traits::is_action<Action>::value>::type
+          , typename Enable =
+                typename std::enable_if<traits::is_action<Action>::value>::type
           >
         parcel(
             std::vector<naming::id_type> const& dests,
@@ -260,16 +168,9 @@
           : dests_(dests),
             addrs_(addrs),
 #endif
-<<<<<<< HEAD
-
-        parcel(naming::id_type const& apply_to,
-                naming::address const& addrs, actions::base_action* act,
-                actions::continuation* do_after)
-          : data_(new detail::single_destination_parcel_data(apply_to, addrs,
-              act, do_after))
-=======
             cont_(
-                new typename util::decay<Continuation>::type(std::forward<Continuation>(cont))
+                new typename util::decay<Continuation>
+                    ::type(std::forward<Continuation>(cont))
             ),
             action_(new actions::transfer_action<Action>(std::forward<Args>(args)...))
         {
@@ -302,22 +203,12 @@
 #endif
             cont_(std::move(cont)),
             action_(new actions::transfer_action<Action>(std::forward<Args>(args)...))
->>>>>>> a3be9a38
         {
             HPX_ASSERT(components::types_are_compatible(
                 action_->get_component_type(), this->addrs()[0].type_
             ));
         }
 
-<<<<<<< HEAD
-        parcel(naming::id_type const& apply_to,
-                naming::address const& addrs, actions::base_action* act,
-                actions::continuation_type do_after)
-          : data_(new detail::single_destination_parcel_data(apply_to, addrs,
-              act, do_after))
-        {
-        }
-=======
         parcel(parcel && other)
           : data_(std::move(other.data_)),
             source_id_(std::move(other.source_id_)),
@@ -328,7 +219,6 @@
        {
             HPX_ASSERT(action_.get());
        }
->>>>>>> a3be9a38
 
         ~parcel() {}
 
