--- conflicted
+++ resolved
@@ -48,7 +48,6 @@
         /// \cond NOINTERNAL
         static const std::size_t sort_limit_per_task = 65536ul;
 
-<<<<<<< HEAD
         ///////////////////////////////////////////////////////////////////////
         // std::is_sorted is not available on all supported platforms yet
         template <typename Iter, typename Compare>
@@ -128,10 +127,6 @@
             std::iter_swap(first, itaux);
         }
 
-=======
-        //------------------------------------------------------------------------
-        //  function : sort_thread
->>>>>>> 4b97303d
         /// \brief this function is the work assigned to each thread in the
         ///        parallel process
         /// \exception
