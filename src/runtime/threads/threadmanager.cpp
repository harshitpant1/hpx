//  Copyright (c) 2007-2013 Hartmut Kaiser
//  Copyright (c)      2011 Bryce Lelbach, Katelyn Kufahl
//  Copyright (c) 2008-2009 Chirag Dekate, Anshul Tandon
//
//  Distributed under the Boost Software License, Version 1.0. (See accompanying
//  file LICENSE_1_0.txt or copy at http://www.boost.org/LICENSE_1_0.txt)

#include <hpx/hpx_fwd.hpp>
#include <hpx/exception.hpp>
#include <hpx/runtime/applier/applier.hpp>
#include <hpx/runtime/threads/topology.hpp>
#include <hpx/runtime/threads/threadmanager_impl.hpp>
#include <hpx/runtime/threads/thread_data.hpp>
#include <hpx/runtime/threads/thread_helpers.hpp>
#include <hpx/runtime/threads/detail/scheduling_loop.hpp>
#include <hpx/runtime/threads/detail/create_thread.hpp>
#include <hpx/runtime/threads/detail/create_work.hpp>
#include <hpx/runtime/threads/detail/set_thread_state.hpp>
#include <hpx/include/performance_counters.hpp>
#include <hpx/performance_counters/counter_creators.hpp>
#include <hpx/runtime/actions/continuation.hpp>
#include <hpx/util/unlock_lock.hpp>
#include <hpx/util/logging.hpp>
#include <hpx/util/block_profiler.hpp>
#include <hpx/util/itt_notify.hpp>
#include <hpx/util/stringstream.hpp>
#include <hpx/util/hardware/timestamp.hpp>

#include <boost/assert.hpp>
#include <boost/make_shared.hpp>
#include <boost/bind.hpp>
#include <boost/asio/deadline_timer.hpp>
#include <boost/cstdint.hpp>
#include <boost/format.hpp>

#include <numeric>

#if HPX_THREAD_MAINTAIN_QUEUE_WAITTIME
///////////////////////////////////////////////////////////////////////////////
namespace hpx { namespace threads { namespace policies
{
    ///////////////////////////////////////////////////////////////////////////
    // We control whether to collect queue wait times using this global bool.
    // It will be set by any of the related performance counters. Once set it
    // stays set, thus no race conditions will occur.
    bool maintain_queue_wait_times = false;
}}}
#endif

///////////////////////////////////////////////////////////////////////////////
namespace hpx { namespace threads
{
    ///////////////////////////////////////////////////////////////////////////
    namespace strings
    {
        char const* const thread_state_names[] =
        {
            "unknown",
            "active",
            "pending",
            "suspended",
            "depleted",
            "terminated",
            "staged"
        };
    }

    char const* get_thread_state_name(thread_state_enum state)
    {
        if (state < unknown || state > staged)
            return "unknown";
        return strings::thread_state_names[state];
    }

    ///////////////////////////////////////////////////////////////////////////
    namespace strings
    {
        char const* const thread_priority_names[] =
        {
            "default",
            "low",
            "normal",
            "critical"
        };
    }

    char const* get_thread_priority_name(thread_priority priority)
    {
        if (priority < thread_priority_default || priority > thread_priority_critical)
            return "unknown";
        return strings::thread_priority_names[priority];
    }

    ///////////////////////////////////////////////////////////////////////////
    template <typename SchedulingPolicy, typename NotificationPolicy>
    threadmanager_impl<SchedulingPolicy, NotificationPolicy>::threadmanager_impl(
            util::io_service_pool& timer_pool,
            scheduling_policy_type& scheduler,
            notification_policy_type& notifier,
            std::size_t num_threads)
      : startup_(NULL),
        thread_count_(0),
        state_(starting),
        timer_pool_(timer_pool),
        thread_logger_("threadmanager_impl::register_thread"),
        work_logger_("threadmanager_impl::register_work"),
        set_state_logger_("threadmanager_impl::set_state"),
        scheduler_(scheduler),
        notifier_(notifier),
        used_processing_units_(0)
    {
        for (std::size_t i = 0; i < num_threads; ++i)
            used_processing_units_ |= scheduler_.get_pu_mask(get_topology(), i);
    }

    template <typename SchedulingPolicy, typename NotificationPolicy>
    threadmanager_impl<SchedulingPolicy, NotificationPolicy>::~threadmanager_impl()
    {
        //LTM_(debug) << "~threadmanager_impl";
        if (!threads_.empty()) {
            if (state_.load() == running)
                stop();
            threads_.clear();
        }
        delete startup_;
    }

    ///////////////////////////////////////////////////////////////////////////
    template <typename SchedulingPolicy, typename NotificationPolicy>
    boost::int64_t threadmanager_impl<SchedulingPolicy, NotificationPolicy>::
        get_thread_count(thread_state_enum state, thread_priority priority) const
    {
        mutex_type::scoped_lock lk(mtx_);
        return scheduler_.get_thread_count(state, priority);
    }

    ///////////////////////////////////////////////////////////////////////////
    // \brief Abort all threads which are in suspended state. This will set
    //        the state of all suspended threads to \a pending while
    //        supplying the wait_abort extended state flag
    template <typename SchedulingPolicy, typename NotificationPolicy>
    void threadmanager_impl<SchedulingPolicy, NotificationPolicy>::
        abort_all_suspended_threads()
    {
        mutex_type::scoped_lock lk(mtx_);
        scheduler_.abort_all_suspended_threads();
    }

    ///////////////////////////////////////////////////////////////////////////
    // \brief Clean up terminated threads. This deletes all threads which
    //        have been terminated but which are still held in the queue
    //        of terminated threads. Some schedulers might not do anything
    //        here.
    template <typename SchedulingPolicy, typename NotificationPolicy>
    bool threadmanager_impl<SchedulingPolicy, NotificationPolicy>::
        cleanup_terminated(bool delete_all)
    {
        mutex_type::scoped_lock lk(mtx_);
        return scheduler_.cleanup_terminated(delete_all);
    }

    ///////////////////////////////////////////////////////////////////////////
    template <typename SchedulingPolicy, typename NotificationPolicy>
    thread_id_type threadmanager_impl<SchedulingPolicy, NotificationPolicy>::
        register_thread(thread_init_data& data, thread_state_enum initial_state,
            bool run_now, error_code& ec)
    {
        util::block_profiler_wrapper<register_thread_tag> bp(thread_logger_);

        // verify state
        if (thread_count_ == 0 && state_ != running)
        {
            // thread-manager is not currently running
            HPX_THROWS_IF(ec, invalid_status,
                "threadmanager_impl::register_thread",
                "invalid state: thread manager is not running");
            return invalid_thread_id;
        }

        return detail::create_thread(scheduler_, data, initial_state, run_now, ec);
    }

    ///////////////////////////////////////////////////////////////////////////
    template <typename SchedulingPolicy, typename NotificationPolicy>
    void threadmanager_impl<SchedulingPolicy, NotificationPolicy>::register_work(
        thread_init_data& data, thread_state_enum initial_state, error_code& ec)
    {
        util::block_profiler_wrapper<register_work_tag> bp(work_logger_);

        // verify state
        if (thread_count_ == 0 && state_ != running)
        {
            // thread-manager is not currently running
            HPX_THROWS_IF(ec, invalid_status,
                "threadmanager_impl::register_work",
                "invalid state: thread manager is not running");
            return;
        }

        detail::create_work(scheduler_, data, initial_state, ec);
    }

    ///////////////////////////////////////////////////////////////////////////
    /// The set_state function is part of the thread related API and allows
    /// to change the state of one of the threads managed by this threadmanager_impl
    template <typename SchedulingPolicy, typename NotificationPolicy>
    thread_state threadmanager_impl<SchedulingPolicy, NotificationPolicy>::
        set_state(thread_id_type id, thread_state_enum new_state,
            thread_state_ex_enum new_state_ex, thread_priority priority,
            error_code& ec)
    {
<<<<<<< HEAD
        return detail::set_thread_state(scheduler_, id, new_state,
            new_state_ex, priority, get_worker_thread_num(), ec);
=======
        if (HPX_UNLIKELY(!id)) {
            HPX_THROWS_IF(ec, null_thread_id, "threadmanager_impl::set_state",
                "NULL thread id encountered");
            return thread_state(unknown);
        }

        util::block_profiler_wrapper<set_state_tag> bp(set_state_logger_);

        // set_state can't be used to force a thread into active state
        if (new_state == active) {
            hpx::util::osstream strm;
            strm << "invalid new state: " << get_thread_state_name(new_state);
            HPX_THROWS_IF(ec, bad_parameter, "threadmanager_impl::set_state",
                hpx::util::osstream_get_string(strm));
            return thread_state(unknown);
        }

        // we know that the id is actually the pointer to the thread
        thread_data* thrd = reinterpret_cast<thread_data*>(id);
        if (!thrd) {
            if (&ec != &throws)
                ec = make_success_code();
            return thread_state(terminated);     // this thread has already been terminated
        }

        // handle priority, restore original priority of thread, if needed
        if (priority == thread_priority_default)
            priority = thrd->get_priority();
        else if (new_state == pending)
            thrd->set_priority(priority);

        BOOST_ASSERT(priority != thread_priority_default);

        thread_state previous_state;
        do {
            // action depends on the current state
            previous_state = thrd->get_state();
            thread_state_enum previous_state_val = previous_state;

            // nothing to do here if the state doesn't change
            if (new_state == previous_state_val) {
                LTM_(warning) << "set_state: old thread state is the same as new "
                               "thread state, aborting state change, thread("
                            << id << "), description("
                            << thrd->get_description() << "), new state("
                            << get_thread_state_name(new_state) << ")";

                if (&ec != &throws)
                    ec = make_success_code();

                return thread_state(new_state);
            }

            // the thread to set the state for is currently running, so we
            // schedule another thread to execute the pending set_state
            if (active == previous_state_val) {
                // schedule a new thread to set the state
                LTM_(warning)
                    << "set_state: thread is currently active, scheduling "
                        "new thread, thread(" << id << "), description("
                    << thrd->get_description() << "), new state("
                    << get_thread_state_name(new_state) << ")";

                thread_init_data data(
                    boost::bind(&threadmanager_impl::set_active_state, this,
                        id, new_state, new_state_ex, priority, previous_state),
                    "set state for active thread", 0, priority);
                register_work(data);

                if (&ec != &throws)
                    ec = make_success_code();

                return previous_state;     // done
            }
            else if (terminated == previous_state_val) {
                LTM_(warning)
                    << "set_state: thread is terminated, aborting state "
                        "change, thread(" << id << "), description("
                    << thrd->get_description() << "), new state("
                    << get_thread_state_name(new_state) << ")";

                if (&ec != &throws)
                    ec = make_success_code();

                // If the thread has been terminated while this set_state was
                // pending nothing has to be done anymore.
                return previous_state;
            }
            else if (pending == previous_state_val && suspended == new_state) {
                // we do not allow explicit resetting of a state to suspended
                // without the thread being executed.
                hpx::util::osstream strm;
                strm << "set_state: invalid new state, can't demote a pending thread, "
                     << "thread(" << id << "), description("
                     << thrd->get_description() << "), new state("
                     << get_thread_state_name(new_state) << ")";

                LTM_(fatal) << hpx::util::osstream_get_string(strm);

                HPX_THROWS_IF(ec, bad_parameter, "threadmanager_impl::set_state",
                    hpx::util::osstream_get_string(strm));
                return thread_state(unknown);
            }

            // If the previous state was pending we are supposed to remove the
            // thread from the queue. But in order to avoid linearly looking
            // through the queue we defer this to the thread function, which
            // at some point will ignore this thread by simply skipping it
            // (if it's not pending anymore).

            LTM_(info) << "set_state: thread(" << id << "), "
                          "description(" << thrd->get_description() << "), "
                          "new state(" << get_thread_state_name(new_state) << "), "
                          "old state(" << get_thread_state_name(previous_state_val)
                       << ")";

            // So all what we do here is to set the new state.
            if (thrd->restore_state(new_state, previous_state)) {
                thrd->set_state_ex(new_state_ex);
                break;
            }

            // state has changed since we fetched it from the thread, retry
            LTM_(error) << "set_state: state has been changed since it was fetched, "
                          "retrying, thread(" << id << "), "
                          "description(" << thrd->get_description() << "), "
                          "new state(" << get_thread_state_name(new_state) << "), "
                          "old state(" << get_thread_state_name(previous_state_val)
                       << ")";
        } while (true);

        if (new_state == pending) {
            // REVIEW: Passing a specific target thread may interfere with the
            // round robin queuing.
            scheduler_.schedule_thread(thrd, get_worker_thread_num(), priority);
            do_some_work();
        }

        if (&ec != &throws)
            ec = make_success_code();

        return previous_state;
>>>>>>> 75d952e4
    }

    /// The get_state function is part of the thread related API. It
    /// queries the state of one of the threads known to the threadmanager_impl
    template <typename SchedulingPolicy, typename NotificationPolicy>
    thread_state threadmanager_impl<SchedulingPolicy, NotificationPolicy>::
        get_state(thread_id_type id)
    {
        // we know that the id is actually the pointer to the thread
        thread_data* thrd = reinterpret_cast<thread_data*>(id);
        return thrd ? thrd->get_state() : thread_state(terminated);
    }

    /// The get_phase function is part of the thread related API. It
    /// queries the phase of one of the threads known to the threadmanager_impl
    template <typename SchedulingPolicy, typename NotificationPolicy>
    std::size_t threadmanager_impl<SchedulingPolicy, NotificationPolicy>::
        get_phase(thread_id_type id)
    {
        // we know that the id is actually the pointer to the thread
        thread_data* thrd = reinterpret_cast<thread_data*>(id);
        return thrd ? thrd->get_thread_phase() : std::size_t(~0);
    }

    /// The get_priority function is part of the thread related API. It
    /// queries the priority of one of the threads known to the threadmanager_impl
    template <typename SchedulingPolicy, typename NotificationPolicy>
    thread_priority threadmanager_impl<SchedulingPolicy, NotificationPolicy>::
        get_priority(thread_id_type id)
    {
        // we know that the id is actually the pointer to the thread
        thread_data* thrd = reinterpret_cast<thread_data*>(id);
        return thrd ? thrd->get_priority() : thread_priority_unknown;
    }

    /// The get_description function is part of the thread related API and
    /// allows to query the description of one of the threads known to the
    /// threadmanager_impl
    template <typename SchedulingPolicy, typename NotificationPolicy>
    char const* threadmanager_impl<SchedulingPolicy, NotificationPolicy>::
        get_description(thread_id_type id) const
    {
        // we know that the id is actually the pointer to the thread
        thread_data* thrd = reinterpret_cast<thread_data*>(id);
        return thrd ? thrd->get_description() : "<unknown>";
    }

    template <typename SchedulingPolicy, typename NotificationPolicy>
    char const* threadmanager_impl<SchedulingPolicy, NotificationPolicy>::
        set_description(thread_id_type id, char const* desc)
    {
        if (HPX_UNLIKELY(!id)) {
            HPX_THROW_EXCEPTION(null_thread_id,
                "threadmanager_impl::set_description",
                "NULL thread id encountered");
            return NULL;
        }

        // we know that the id is actually the pointer to the thread
        thread_data* thrd = reinterpret_cast<thread_data*>(id);
        if (thrd)
            return thrd->set_description(desc);
        return NULL;
    }

    template <typename SchedulingPolicy, typename NotificationPolicy>
    char const* threadmanager_impl<SchedulingPolicy, NotificationPolicy>::
        get_lco_description(thread_id_type id) const
    {
        if (HPX_UNLIKELY(!id)) {
            HPX_THROW_EXCEPTION(null_thread_id,
                "threadmanager_impl::get_lco_description",
                "NULL thread id encountered");
            return NULL;
        }

        // we know that the id is actually the pointer to the thread
        thread_data* thrd = reinterpret_cast<thread_data*>(id);
        return thrd ? thrd->get_lco_description() : "<unknown>";
    }

    template <typename SchedulingPolicy, typename NotificationPolicy>
    char const* threadmanager_impl<SchedulingPolicy, NotificationPolicy>::
        set_lco_description(thread_id_type id, char const* desc)
    {
        if (HPX_UNLIKELY(!id)) {
            HPX_THROW_EXCEPTION(null_thread_id,
                "threadmanager_impl::set_lco_description",
                "NULL thread id encountered");
            return NULL;
        }

        // we know that the id is actually the pointer to the thread
        thread_data* thrd = reinterpret_cast<thread_data*>(id);
        if (thrd)
            return thrd->set_lco_description(desc);
        return NULL;
    }

    ///////////////////////////////////////////////////////////////////////////
    template <typename SchedulingPolicy, typename NotificationPolicy>
    util::backtrace const* threadmanager_impl<SchedulingPolicy, NotificationPolicy>::
        get_backtrace(thread_id_type id) const
    {
        if (HPX_UNLIKELY(!id)) {
            HPX_THROW_EXCEPTION(null_thread_id,
                "threadmanager_impl::get_backtrace",
                "NULL thread id encountered");
            return NULL;
        }

        // we know that the id is actually the pointer to the thread
        thread_data* thrd = reinterpret_cast<thread_data*>(id);
        return thrd ? thrd->get_backtrace() : 0;
    }

    template <typename SchedulingPolicy, typename NotificationPolicy>
    util::backtrace const* threadmanager_impl<SchedulingPolicy, NotificationPolicy>::
        set_backtrace(thread_id_type id, util::backtrace const* bt)
    {
        if (HPX_UNLIKELY(!id)) {
            HPX_THROW_EXCEPTION(null_thread_id,
                "threadmanager_impl::set_backtrace",
                "NULL thread id encountered");
            return NULL;
        }

        // we know that the id is actually the pointer to the thread
        thread_data* thrd = reinterpret_cast<thread_data*>(id);
        return thrd ? thrd->set_backtrace(bt) : 0;
    }

    ///////////////////////////////////////////////////////////////////////////
    template <typename SchedulingPolicy, typename NotificationPolicy>
    bool threadmanager_impl<SchedulingPolicy, NotificationPolicy>::
        get_interruption_enabled(thread_id_type id, error_code& ec)
    {
        if (HPX_UNLIKELY(!id)) {
            HPX_THROW_EXCEPTION(null_thread_id,
                "threadmanager_impl::get_interruption_enabled",
                "NULL thread id encountered");
            return false;
        }

        if (&ec != &throws)
            ec = make_success_code();

        // we know that the id is actually the pointer to the thread
        thread_data* thrd = reinterpret_cast<thread_data*>(id);
        return thrd ? thrd->interruption_enabled() : false;
    }

    template <typename SchedulingPolicy, typename NotificationPolicy>
    bool threadmanager_impl<SchedulingPolicy, NotificationPolicy>::
        set_interruption_enabled(thread_id_type id, bool enable, error_code& ec)
    {
        if (HPX_UNLIKELY(!id)) {
            HPX_THROW_EXCEPTION(null_thread_id,
                "threadmanager_impl::set_interruption_enabled",
                "NULL thread id encountered");
        }

        if (&ec != &throws)
            ec = make_success_code();

        // we know that the id is actually the pointer to the thread
        thread_data* thrd = reinterpret_cast<thread_data*>(id);
        if (thrd)
            return thrd->set_interruption_enabled(enable);
        return false;
    }

    template <typename SchedulingPolicy, typename NotificationPolicy>
    bool threadmanager_impl<SchedulingPolicy, NotificationPolicy>::
        get_interruption_requested(thread_id_type id, error_code& ec)
    {
        if (HPX_UNLIKELY(!id)) {
            HPX_THROWS_IF(ec, null_thread_id,
                "threadmanager_impl::get_interruption_requested",
                "NULL thread id encountered");
            return false;
        }

        if (&ec != &throws)
            ec = make_success_code();

        // we know that the id is actually the pointer to the thread
        thread_data* thrd = reinterpret_cast<thread_data*>(id);
        return thrd ? thrd->interruption_requested() : false;
    }

    template <typename SchedulingPolicy, typename NotificationPolicy>
    void threadmanager_impl<SchedulingPolicy, NotificationPolicy>::
        interrupt(thread_id_type id, bool flag, error_code& ec)
    {
        if (HPX_UNLIKELY(!id)) {
            HPX_THROWS_IF(ec, null_thread_id,
                "threadmanager_impl::interrupt",
                "NULL thread id encountered");
            return;
        }

        if (&ec != &throws)
            ec = make_success_code();

        // we know that the id is actually the pointer to the thread
        thread_data* thrd = reinterpret_cast<thread_data*>(id);
        if (thrd) {
            thrd->interrupt(flag);      // notify thread

            // set thread state to pending, if the thread is currently active,
            // this will be rescheduled until it calls an interruption point
            set_thread_state(id, pending, wait_abort,
                thread_priority_normal, ec);
        }
    }

#if HPX_THREAD_MAINTAIN_THREAD_DATA
    ///////////////////////////////////////////////////////////////////////////
    template <typename SchedulingPolicy, typename NotificationPolicy>
    std::size_t threadmanager_impl<SchedulingPolicy, NotificationPolicy>::
        get_thread_data(thread_id_type id, error_code& ec) const
    {
        if (HPX_UNLIKELY(!id)) {
            HPX_THROWS_IF(ec, null_thread_id,
                "threadmanager_impl::get_thread_data",
                "NULL thread id encountered");
            return 0;
        }

        // we know that the id is actually the pointer to the thread
        thread_data* thrd = reinterpret_cast<thread_data*>(id);
        return thrd ? thrd->get_thread_data() : 0;
    }

    template <typename SchedulingPolicy, typename NotificationPolicy>
    std::size_t threadmanager_impl<SchedulingPolicy, NotificationPolicy>::
        set_thread_data(thread_id_type id, std::size_t data,
            error_code& ec)
    {
        if (HPX_UNLIKELY(!id)) {
            HPX_THROWS_IF(ec, null_thread_id,
                "threadmanager_impl::set_thread_data",
                "NULL thread id encountered");
            return 0;
        }

        // we know that the id is actually the pointer to the thread
        thread_data* thrd = reinterpret_cast<thread_data*>(id);
        return thrd ? thrd->set_thread_data(data) : 0;
    }
#endif

    ///////////////////////////////////////////////////////////////////////////
    template <typename SchedulingPolicy, typename NotificationPolicy>
    void threadmanager_impl<SchedulingPolicy, NotificationPolicy>::
    run_thread_exit_callbacks(thread_id_type id, error_code& ec)
    {
        if (HPX_UNLIKELY(!id)) {
            HPX_THROWS_IF(ec, null_thread_id,
                "threadmanager_impl::run_thread_exit_callbacks",
                "NULL thread id encountered");
            return;
        }

        if (&ec != &throws)
            ec = make_success_code();

        thread_data* thrd = reinterpret_cast<thread_data*>(id);
        if (thrd)
            thrd->run_thread_exit_callbacks();
    }

    template <typename SchedulingPolicy, typename NotificationPolicy>
    bool threadmanager_impl<SchedulingPolicy, NotificationPolicy>::
    add_thread_exit_callback(thread_id_type id, HPX_STD_FUNCTION<void()> const& f,
        error_code& ec)
    {
        if (HPX_UNLIKELY(!id)) {
            HPX_THROWS_IF(ec, null_thread_id,
                "threadmanager_impl::add_thread_exit_callback",
                "NULL thread id encountered");
            return false;
        }

        if (&ec != &throws)
            ec = make_success_code();

        thread_data* thrd = reinterpret_cast<thread_data*>(id);
        return (0 != thrd) ? thrd->add_thread_exit_callback(f) : false;
    }

    template <typename SchedulingPolicy, typename NotificationPolicy>
    void threadmanager_impl<SchedulingPolicy, NotificationPolicy>::
        free_thread_exit_callbacks(thread_id_type id, error_code& ec)
    {
        if (HPX_UNLIKELY(!id)) {
            HPX_THROWS_IF(ec, null_thread_id,
                "threadmanager_impl::free_thread_exit_callbacks",
                "NULL thread id encountered");
            return;
        }

        if (&ec != &throws)
            ec = make_success_code();

        thread_data* thrd = reinterpret_cast<thread_data*>(id);
        if (0 != thrd)
            thrd->free_thread_exit_callbacks();
    }

    ///////////////////////////////////////////////////////////////////////////
<<<<<<< HEAD
=======
    /// This thread function is used by the at_timer thread below to trigger
    /// the required action.
    template <typename SchedulingPolicy, typename NotificationPolicy>
    thread_state_enum threadmanager_impl<SchedulingPolicy, NotificationPolicy>::
        wake_timer_thread(thread_id_type id,
            thread_state_enum newstate, thread_state_ex_enum newstate_ex,
            thread_priority priority, thread_id_type timer_id,
            boost::shared_ptr<boost::atomic<bool> > triggered)
    {
        if (HPX_UNLIKELY(!id)) {
            HPX_THROW_EXCEPTION(null_thread_id,
                "threadmanager_impl::wake_timer_thread",
                "NULL thread id encountered (id)");
            return terminated;
        }
        if (HPX_UNLIKELY(!timer_id)) {
            HPX_THROW_EXCEPTION(null_thread_id,
                "threadmanager_impl::wake_timer_thread",
                "NULL thread id encountered (timer_id)");
            return terminated;
        }

        // handle priority, restore original priority of thread, if needed
        if (priority == thread_priority_default)
        {
            // we know that the id is actually the pointer to the thread
            thread_data* thrd = reinterpret_cast<thread_data*>(id);
            priority = thrd->get_priority();
        }
        BOOST_ASSERT(priority != thread_priority_default);

        bool oldvalue = false;
        if (triggered->compare_exchange_strong(oldvalue, true)) //-V601
        {
            // timer has not been canceled yet, trigger the requested set_state
            set_state(id, newstate, newstate_ex, priority);
        }

        // then re-activate the thread holding the deadline_timer
        // REVIEW: Why do we ignore errors here?
        error_code ec(lightweight);    // do not throw
        set_state(timer_id, pending, wait_timeout, priority, ec);
        return terminated;
    }

    /// This thread function initiates the required set_state action (on
    /// behalf of one of the threadmanager_impl#set_state functions).
    template <typename SchedulingPolicy, typename NotificationPolicy>
    template <typename TimeType>
    thread_state_enum threadmanager_impl<SchedulingPolicy, NotificationPolicy>::
        at_timer(TimeType const& expire, thread_id_type id,
            thread_state_enum newstate, thread_state_ex_enum newstate_ex,
            thread_priority priority)
    {
        if (HPX_UNLIKELY(!id)) {
            HPX_THROW_EXCEPTION(null_thread_id,
                "threadmanager_impl::at_timer",
                "NULL thread id encountered");
            return terminated;
        }

        // create a new thread in suspended state, which will execute the
        // requested set_state when timer fires and will re-awaken this thread,
        // allowing the deadline_timer to go out of scope gracefully
        thread_self& self = get_self();
        thread_id_type self_id = self.get_thread_id();

        boost::shared_ptr<boost::atomic<bool> > triggered(
            boost::make_shared<boost::atomic<bool> >(false));

        thread_init_data data(
            boost::bind(&threadmanager_impl::wake_timer_thread, this, id,
                newstate, newstate_ex, priority, self_id, triggered),
            "wake_timer", 0, priority);
        thread_id_type wake_id = register_thread(data, suspended, true);

        // create timer firing in correspondence with given time
        boost::asio::deadline_timer t (timer_pool_.get_io_service(), expire);

        // let the timer invoke the set_state on the new (suspended) thread
        t.async_wait(boost::bind(&threadmanager_impl::set_state, this, wake_id,
            pending, wait_timeout, priority, boost::ref(throws)));

        // this waits for the thread to be reactivated when the timer fired
        // if it returns signaled the timer has been canceled, otherwise
        // the timer fired and the wake_timer_thread above has been executed
        bool oldvalue = false;
        thread_state_ex_enum statex = self.yield(suspended);

        if (wait_timeout != statex &&
            triggered->compare_exchange_strong(oldvalue, true)) //-V601
        {
            // wake_timer_thread has not been executed yet, cancel timer
            t.cancel();
        }

        return terminated;
    }

>>>>>>> 75d952e4
    /// Set a timer to set the state of the given \a thread to the given
    /// new value after it expired (at the given time)
    template <typename SchedulingPolicy, typename NotificationPolicy>
    thread_id_type threadmanager_impl<SchedulingPolicy, NotificationPolicy>::
        set_state(time_type const& expire_at, thread_id_type id,
            thread_state_enum newstate, thread_state_ex_enum newstate_ex,
            thread_priority priority, error_code& ec)
    {
        return detail::set_thread_state_timed(scheduler_, expire_at, id,
            newstate, newstate_ex, priority, get_worker_thread_num(), ec);
    }

    /// Set a timer to set the state of the given \a thread to the given
    /// new value after it expired (after the given duration)
    template <typename SchedulingPolicy, typename NotificationPolicy>
    thread_id_type threadmanager_impl<SchedulingPolicy, NotificationPolicy>::
        set_state(duration_type const& from_now, thread_id_type id,
            thread_state_enum newstate, thread_state_ex_enum newstate_ex,
            thread_priority priority, error_code& ec)
    {
        return detail::set_thread_state_timed(scheduler_, from_now, id,
            newstate, newstate_ex, priority, get_worker_thread_num(), ec);
    }

    ///////////////////////////////////////////////////////////////////////////
    // main function executed by all OS threads managed by this threadmanager_impl
    template <typename SP, typename NP>
    struct init_tss_helper
    {
        typedef threadmanager_impl<SP, NP> threadmanager_type;

        init_tss_helper(threadmanager_type& tm, std::size_t thread_num,
                bool numa_sensitive)
          : tm_(tm)
        {
            tm_.init_tss(thread_num, numa_sensitive);
        }
        ~init_tss_helper()
        {
            tm_.deinit_tss();
        }

        threadmanager_type& tm_;
    };

    struct manage_active_thread_count
    {
        manage_active_thread_count(boost::atomic<long>& counter)
          : counter_(counter)
        {
            ++counter_;
        }
        ~manage_active_thread_count()
        {
            --counter_;
        }

        boost::atomic<long>& counter_;
    };

    template <typename SchedulingPolicy, typename NotificationPolicy>
    void threadmanager_impl<SchedulingPolicy, NotificationPolicy>::
        tfunc(std::size_t num_thread)
    {
        // wait for all threads to start up before before starting px work
        startup_->wait();

        // manage the number of this thread in its TSS
        init_tss_helper<SchedulingPolicy, NotificationPolicy>
            tss_helper(*this, num_thread, scheduler_.numa_sensitive());

        // needs to be done as the first thing, otherwise logging won't work
        notifier_.on_start_thread(num_thread);       // notify runtime system of started thread
        scheduler_.on_start_thread(num_thread);

        {
            LTM_(info) << "tfunc(" << num_thread << "): starting OS thread";
            try {
                try {
                    tfunc_impl(num_thread);
                }
                catch (hpx::exception const& e) {
                    LFATAL_ << "tfunc(" << num_thread
                            << "): caught hpx::exception: "
                            << e.what() << ", aborted thread execution";
                    report_error(num_thread, boost::current_exception());
                    return;
                }
                catch (boost::system::system_error const& e) {
                    LFATAL_ << "tfunc(" << num_thread
                            << "): caught boost::system::system_error: "
                            << e.what() << ", aborted thread execution";
                    report_error(num_thread, boost::current_exception());
                    return;
                }
                catch (std::exception const& e) {
                    // Repackage exceptions to avoid slicing.
                    boost::throw_exception(boost::enable_error_info(
                        hpx::exception(unhandled_exception, e.what())));
                }
            }
            catch (...) {
                LFATAL_ << "tfunc(" << num_thread << "): caught unexpected "
                    "exception, aborted thread execution";
                report_error(num_thread, boost::current_exception());
                return;
            }

            LTM_(info) << "tfunc(" << num_thread << "): ending OS thread, "
                "executed " << executed_threads_[num_thread] << " HPX threads";
        }

        notifier_.on_stop_thread(num_thread);
        scheduler_.on_stop_thread(num_thread);
    }

    ///////////////////////////////////////////////////////////////////////////
    // counter creator and discovery functions

    // queue length(s) counter creation function
    template <typename SchedulingPolicy, typename NotificationPolicy>
    naming::gid_type threadmanager_impl<SchedulingPolicy, NotificationPolicy>::
        queue_length_counter_creator(
            performance_counters::counter_info const& info, error_code& ec)
    {
        // verify the validity of the counter instance name
        performance_counters::counter_path_elements paths;
        performance_counters::get_counter_path_elements(info.fullname_, paths, ec);
        if (ec) return naming::invalid_gid;

        // /threadqueue{locality#%d/total}/length
        // /threadqueue{locality#%d/worker-thread%d}/length
        if (paths.parentinstance_is_basename_) {
            HPX_THROWS_IF(ec, bad_parameter, "queue_length_counter_creator",
                "invalid counter instance parent name: " +
                    paths.parentinstancename_);
            return naming::invalid_gid;
        }

        typedef scheduling_policy_type spt;

        using HPX_STD_PLACEHOLDERS::_1;
        if (paths.instancename_ == "total" && paths.instanceindex_ == -1)
        {
            // overall counter
            using performance_counters::detail::create_raw_counter;
            HPX_STD_FUNCTION<boost::int64_t()> f =
                HPX_STD_BIND(&spt::get_queue_length, &scheduler_, -1);
            return create_raw_counter(info, f, ec);
        }
        else if (paths.instancename_ == "worker-thread" &&
            paths.instanceindex_ >= 0 &&
            std::size_t(paths.instanceindex_) < threads_.size())
        {
            // specific counter
            using performance_counters::detail::create_raw_counter;
            HPX_STD_FUNCTION<boost::int64_t()> f =
                HPX_STD_BIND(&spt::get_queue_length, &scheduler_,
                    static_cast<std::size_t>(paths.instanceindex_));
            return create_raw_counter(info, f, ec);
        }

        HPX_THROWS_IF(ec, bad_parameter, "queue_length_counter_creator",
            "invalid counter instance name: " + paths.instancename_);
        return naming::invalid_gid;
    }

#if HPX_THREAD_MAINTAIN_QUEUE_WAITTIME
    // average pending thread wait time
    template <typename SchedulingPolicy, typename NotificationPolicy>
    naming::gid_type threadmanager_impl<SchedulingPolicy, NotificationPolicy>::
        thread_wait_time_counter_creator(
            performance_counters::counter_info const& info, error_code& ec)
    {
        // verify the validity of the counter instance name
        performance_counters::counter_path_elements paths;
        performance_counters::get_counter_path_elements(info.fullname_, paths, ec);
        if (ec) return naming::invalid_gid;

        // /threads{locality#%d/total}/wait-time/pending
        // /threads{locality#%d/worker-thread%d}/wait-time/pending
        if (paths.parentinstance_is_basename_) {
            HPX_THROWS_IF(ec, bad_parameter,
                "thread_wait_time_counter_creator",
                "invalid counter instance parent name: " +
                    paths.parentinstancename_);
            return naming::invalid_gid;
        }

        typedef scheduling_policy_type spt;

        using HPX_STD_PLACEHOLDERS::_1;
        if (paths.instancename_ == "total" && paths.instanceindex_ == -1)
        {
            policies::maintain_queue_wait_times = true;

            // overall counter
            using performance_counters::detail::create_raw_counter;
            HPX_STD_FUNCTION<boost::int64_t()> f =
                HPX_STD_BIND(&spt::get_average_thread_wait_time, &scheduler_, -1);
            return create_raw_counter(info, f, ec);
        }
        else if (paths.instancename_ == "worker-thread" &&
            paths.instanceindex_ >= 0 &&
            std::size_t(paths.instanceindex_) < threads_.size())
        {
            policies::maintain_queue_wait_times = true;

            // specific counter
            using performance_counters::detail::create_raw_counter;
            HPX_STD_FUNCTION<boost::int64_t()> f =
                HPX_STD_BIND(&spt::get_average_thread_wait_time, &scheduler_,
                    static_cast<std::size_t>(paths.instanceindex_));
            return create_raw_counter(info, f, ec);
        }

        HPX_THROWS_IF(ec, bad_parameter, "thread_wait_time_counter_creator",
            "invalid counter instance name: " + paths.instancename_);
        return naming::invalid_gid;
    }

    // average pending task wait time
    template <typename SchedulingPolicy, typename NotificationPolicy>
    naming::gid_type threadmanager_impl<SchedulingPolicy, NotificationPolicy>::
        task_wait_time_counter_creator(
            performance_counters::counter_info const& info, error_code& ec)
    {
        // verify the validity of the counter instance name
        performance_counters::counter_path_elements paths;
        performance_counters::get_counter_path_elements(info.fullname_, paths, ec);
        if (ec) return naming::invalid_gid;

        // /threads{locality#%d/total}/wait-time/pending
        // /threads{locality#%d/worker-thread%d}/wait-time/pending
        if (paths.parentinstance_is_basename_) {
            HPX_THROWS_IF(ec, bad_parameter,
                "task_wait_time_counter_creator",
                "invalid counter instance parent name: " +
                    paths.parentinstancename_);
            return naming::invalid_gid;
        }

        typedef scheduling_policy_type spt;

        using HPX_STD_PLACEHOLDERS::_1;
        if (paths.instancename_ == "total" && paths.instanceindex_ == -1)
        {
            policies::maintain_queue_wait_times = true;

            // overall counter
            using performance_counters::detail::create_raw_counter;
            HPX_STD_FUNCTION<boost::int64_t()> f =
                HPX_STD_BIND(&spt::get_average_task_wait_time, &scheduler_, -1);
            return create_raw_counter(info, f, ec);
        }
        else if (paths.instancename_ == "worker-thread" &&
            paths.instanceindex_ >= 0 &&
            std::size_t(paths.instanceindex_) < threads_.size())
        {
            policies::maintain_queue_wait_times = true;

            // specific counter
            using performance_counters::detail::create_raw_counter;
            HPX_STD_FUNCTION<boost::int64_t()> f =
                HPX_STD_BIND(&spt::get_average_task_wait_time, &scheduler_,
                    static_cast<std::size_t>(paths.instanceindex_));
            return create_raw_counter(info, f, ec);
        }

        HPX_THROWS_IF(ec, bad_parameter, "task_wait_time_counter_creator",
            "invalid counter instance name: " + paths.instancename_);
        return naming::invalid_gid;
    }
#endif

    bool locality_allocator_counter_discoverer(
        performance_counters::counter_info const& info,
        HPX_STD_FUNCTION<performance_counters::discover_counter_func> const& f,
        performance_counters::discover_counters_mode mode, error_code& ec)
    {
        performance_counters::counter_info i = info;

        // compose the counter name templates
        performance_counters::counter_path_elements p;
        performance_counters::counter_status status =
            get_counter_path_elements(info.fullname_, p, ec);
        if (!status_is_valid(status)) return false;

        if (mode == performance_counters::discover_counters_minimal ||
            p.parentinstancename_.empty() || p.instancename_.empty())
        {
            if (p.parentinstancename_.empty())
            {
                p.parentinstancename_ = "locality#*";
                p.parentinstanceindex_ = -1;
            }

            if (p.instancename_.empty())
            {
                p.instancename_ = "allocator#*";
                p.instanceindex_ = -1;
            }

            status = get_counter_name(p, i.fullname_, ec);
            if (!status_is_valid(status) || !f(i, ec) || ec)
                return false;
        }
        else if (p.instancename_ == "allocator#*") {
            BOOST_ASSERT(mode == performance_counters::discover_counters_full);

            for (std::size_t t = 0; t < HPX_COROUTINE_NUM_ALL_HEAPS; ++t)
            {
                p.instancename_ = "allocator";
                p.instanceindex_ = static_cast<boost::int32_t>(t);
                status = get_counter_name(p, i.fullname_, ec);
                if (!status_is_valid(status) || !f(i, ec) || ec)
                    return false;
            }
        }
        else if (!f(i, ec) || ec) {
            return false;
        }

        if (&ec != &throws)
            ec = make_success_code();

        return true;
    }

    ///////////////////////////////////////////////////////////////////////////
    // idle rate counter creation function
    template <typename SchedulingPolicy, typename NotificationPolicy>
    naming::gid_type threadmanager_impl<SchedulingPolicy, NotificationPolicy>::
        idle_rate_counter_creator(
            performance_counters::counter_info const& info, error_code& ec)
    {
        // verify the validity of the counter instance name
        performance_counters::counter_path_elements paths;
        performance_counters::get_counter_path_elements(info.fullname_, paths, ec);
        if (ec) return naming::invalid_gid;

        // /threads{locality#%d/total}/idle-rate
        // /threads{locality#%d/worker-thread%d}/idle-rate
        if (paths.parentinstance_is_basename_) {
            HPX_THROWS_IF(ec, bad_parameter, "idle_rate_counter_creator",
                "invalid counter instance parent name: " +
                    paths.parentinstancename_);
            return naming::invalid_gid;
        }

        typedef threadmanager_impl ti;

        using HPX_STD_PLACEHOLDERS::_1;
        if (paths.instancename_ == "total" && paths.instanceindex_ == -1)
        {
            // overall counter
            using performance_counters::detail::create_raw_counter;
            HPX_STD_FUNCTION<boost::int64_t(bool)> f =
                 HPX_STD_BIND(&ti::avg_idle_rate, this, _1);
            return create_raw_counter(info, f, ec);
        }
        else if (paths.instancename_ == "worker-thread" &&
            paths.instanceindex_ >= 0 &&
            std::size_t(paths.instanceindex_) < threads_.size())
        {
            // specific counter
            using performance_counters::detail::create_raw_counter;
            HPX_STD_FUNCTION<boost::int64_t(bool)> f =
                HPX_STD_BIND(&ti::avg_idle_rate, this,
                    static_cast<std::size_t>(paths.instanceindex_), _1);
            return create_raw_counter(info, f, ec);
        }

        HPX_THROWS_IF(ec, bad_parameter, "idle_rate_counter_creator",
            "invalid counter instance name: " + paths.instancename_);
        return naming::invalid_gid;
    }

    ///////////////////////////////////////////////////////////////////////////
    naming::gid_type
    counter_creator(performance_counters::counter_info const& info,
        performance_counters::counter_path_elements const& paths,
        HPX_STD_FUNCTION<boost::int64_t(bool)> const& total_creator,
        HPX_STD_FUNCTION<boost::int64_t(bool)> const& individual_creator,
        char const* individual_name, std::size_t individual_count,
        error_code& ec)
    {
        if (paths.parentinstance_is_basename_) {
            HPX_THROWS_IF(ec, bad_parameter, "counter_creator",
                "invalid counter instance parent name: " +
                    paths.parentinstancename_);
            return naming::invalid_gid;
        }

        if (!total_creator.empty() &&
            paths.instancename_ == "total" && paths.instanceindex_ == -1)
        {
            // overall counter
            using performance_counters::detail::create_raw_counter;
            return create_raw_counter(info, total_creator, ec);
        }
        else if (!individual_creator.empty() &&
            paths.instancename_ == individual_name &&
            paths.instanceindex_ >= 0 &&
            std::size_t(paths.instanceindex_) < individual_count)
        {
            // specific counter
            using performance_counters::detail::create_raw_counter;
            return create_raw_counter(info, individual_creator, ec);
        }

        HPX_THROWS_IF(ec, bad_parameter, "counter_creator",
            "invalid counter instance name: " + paths.instancename_);
        return naming::invalid_gid;
    }

    ///////////////////////////////////////////////////////////////////////////
    // thread counts counter creation function
    template <typename SchedulingPolicy, typename NotificationPolicy>
    naming::gid_type threadmanager_impl<SchedulingPolicy, NotificationPolicy>::
        thread_counts_counter_creator(
            performance_counters::counter_info const& info, error_code& ec)
    {
        // verify the validity of the counter instance name
        performance_counters::counter_path_elements paths;
        performance_counters::get_counter_path_elements(info.fullname_, paths, ec);
        if (ec) return naming::invalid_gid;

        struct creator_data
        {
            char const* const countername;
            HPX_STD_FUNCTION<boost::int64_t(bool)> total_func;
            HPX_STD_FUNCTION<boost::int64_t(bool)> individual_func;
            char const* const individual_name;
            std::size_t individual_count;
        };

        typedef scheduling_policy_type spt;
        typedef threadmanager_impl ti;

        using HPX_STD_PLACEHOLDERS::_1;

        std::size_t shepherd_count = threads_.size();
        creator_data data[] =
        {
            // /threads{locality#%d/total}/count/cumulative
            // /threads{locality#%d/worker-thread%d}/count/cumulative
            { "count/cumulative",
              HPX_STD_BIND(&ti::get_executed_threads, this, -1, _1),
              HPX_STD_BIND(&ti::get_executed_threads, this,
                  static_cast<std::size_t>(paths.instanceindex_), _1),
              "worker-thread", shepherd_count
            },
            // /threads(locality#%d/total}/count/instantaneous/all
            // /threads(locality#%d/worker-thread%d}/count/instantaneous/all
            { "count/instantaneous/all",
              HPX_STD_BIND(&spt::get_thread_count, &scheduler_, unknown,
                  thread_priority_default, std::size_t(-1), _1),
              HPX_STD_BIND(&spt::get_thread_count, &scheduler_, unknown,
                  thread_priority_default,
                  static_cast<std::size_t>(paths.instanceindex_), _1),
              "worker-thread", shepherd_count
            },
            // /threads(locality#%d/total}/count/instantaneous/active
            // /threads(locality#%d/worker-thread%d}/count/instantaneous/active
            { "count/instantaneous/active",
              HPX_STD_BIND(&spt::get_thread_count, &scheduler_, active,
                  thread_priority_default, std::size_t(-1), _1),
              HPX_STD_BIND(&spt::get_thread_count, &scheduler_, active,
                  thread_priority_default,
                  static_cast<std::size_t>(paths.instanceindex_), _1),
              "worker-thread", shepherd_count
            },
            // /threads(locality#%d/total}/count/instantaneous/pending
            // /threads(locality#%d/worker-thread%d}/count/instantaneous/pending
            { "count/instantaneous/pending",
              HPX_STD_BIND(&spt::get_thread_count, &scheduler_, pending,
                  thread_priority_default, std::size_t(-1), _1),
              HPX_STD_BIND(&spt::get_thread_count, &scheduler_, pending,
                  thread_priority_default,
                  static_cast<std::size_t>(paths.instanceindex_), _1),
              "worker-thread", shepherd_count
            },
            // /threads(locality#%d/total}/count/instantaneous/suspended
            // /threads(locality#%d/worker-thread%d}/count/instantaneous/suspended
            { "count/instantaneous/suspended",
              HPX_STD_BIND(&spt::get_thread_count, &scheduler_, suspended,
                  thread_priority_default, std::size_t(-1), _1),
              HPX_STD_BIND(&spt::get_thread_count, &scheduler_, suspended,
                  thread_priority_default,
                  static_cast<std::size_t>(paths.instanceindex_), _1),
              "worker-thread", shepherd_count
            },
            // /threads(locality#%d/total}/count/instantaneous/terminated
            // /threads(locality#%d/worker-thread%d}/count/instantaneous/terminated
            { "count/instantaneous/terminated",
              HPX_STD_BIND(&spt::get_thread_count, &scheduler_, terminated,
                  thread_priority_default, std::size_t(-1), _1),
              HPX_STD_BIND(&spt::get_thread_count, &scheduler_, terminated,
                  thread_priority_default,
                  static_cast<std::size_t>(paths.instanceindex_), _1),
              "worker-thread", shepherd_count
            },
            // /threads(locality#%d/total}/count/instantaneous/staged
            // /threads(locality#%d/worker-thread%d}/count/instantaneous/staged
            { "count/instantaneous/staged",
              HPX_STD_BIND(&spt::get_thread_count, &scheduler_, staged,
                  thread_priority_default, std::size_t(-1), _1),
              HPX_STD_BIND(&spt::get_thread_count, &scheduler_, staged,
                  thread_priority_default,
                  static_cast<std::size_t>(paths.instanceindex_), _1),
              "worker-thread", shepherd_count
            },
            // /threads(locality#%d/total}/count/stack-recycles
            { "count/stack-recycles",
              HPX_STD_BIND(&coroutine_type::impl_type::get_stack_recycle_count, _1),
              HPX_STD_FUNCTION<boost::uint64_t(bool)>(), "", 0
            },
#if !defined(BOOST_WINDOWS) && !defined(HPX_COROUTINE_USE_GENERIC_CONTEXT)
            // /threads(locality#%d/total}/count/stack-unbinds
            { "count/stack-unbinds",
              HPX_STD_BIND(&coroutine_type::impl_type::get_stack_unbind_count, _1),
              HPX_STD_FUNCTION<boost::uint64_t(bool)>(), "", 0
            },
#endif
            // /threads(locality#%d/total}/count/objects
            // /threads(locality#%d/allocator%d)/count/objects
            { "count/objects",
              &coroutine_type::impl_type::get_allocation_count_all,
              HPX_STD_BIND(&coroutine_type::impl_type::get_allocation_count,
                  static_cast<std::size_t>(paths.instanceindex_), _1),
              "allocator", HPX_COROUTINE_NUM_ALL_HEAPS
            },
<<<<<<< HEAD
=======
            // /threads(locality#%d/total}/count/stolen
            { "count/stolen",
              &coroutine_type::impl_type::get_allocation_count_all,
              HPX_STD_BIND(&spt::get_num_stolen_threads, &scheduler_, _1),
              "worker-thread", shepherd_count
            },
>>>>>>> 75d952e4
        };
        std::size_t const data_size = sizeof(data)/sizeof(data[0]);

        for (creator_data const* d = data; d < &d[data_size]; ++d)
        {
            if (paths.countername_ == d->countername)
            {
                return counter_creator(info, paths, d->total_func,
                    d->individual_func, d->individual_name,
                    d->individual_count, ec);
            }
        }

        HPX_THROWS_IF(ec, bad_parameter, "thread_counts_counter_creator",
            "invalid counter instance name: " + paths.instancename_);
        return naming::invalid_gid;
    }

    ///////////////////////////////////////////////////////////////////////////
    template <typename SchedulingPolicy, typename NotificationPolicy>
    void threadmanager_impl<SchedulingPolicy, NotificationPolicy>::
        register_counter_types()
    {
        typedef threadmanager_impl ti;
        HPX_STD_FUNCTION<performance_counters::create_counter_func> counts_creator(
            boost::bind(&ti::thread_counts_counter_creator, this, _1, _2));

        performance_counters::generic_counter_type_data counter_types[] =
        {
            // length of thread queue(s)
            { "/threadqueue/length", performance_counters::counter_raw,
              "returns the current queue length for the referenced queue",
              HPX_PERFORMANCE_COUNTER_V1,
              boost::bind(&ti::queue_length_counter_creator, this, _1, _2),
              &performance_counters::locality_thread_counter_discoverer,
              ""
            },
#if HPX_THREAD_MAINTAIN_QUEUE_WAITTIME
            // average thread wait time for queue(s)
            { "/threads/wait-time/pending", performance_counters::counter_raw,
              "returns the average wait time of pending threads for the referenced queue",
              HPX_PERFORMANCE_COUNTER_V1,
              boost::bind(&ti::thread_wait_time_counter_creator, this, _1, _2),
              &performance_counters::locality_thread_counter_discoverer,
              "ns"
            },
            // average task wait time for queue(s)
            { "/threads/wait-time/staged", performance_counters::counter_raw,
              "returns the average wait time of staged threads (task descriptions) "
              "for the referenced queue",
              HPX_PERFORMANCE_COUNTER_V1,
              boost::bind(&ti::task_wait_time_counter_creator, this, _1, _2),
              &performance_counters::locality_thread_counter_discoverer,
              "ns"
            },
#endif
            // idle rate
            { "/threads/idle-rate", performance_counters::counter_raw,
              "returns the idle rate for the referenced object [0.1%]",
              HPX_PERFORMANCE_COUNTER_V1,
              boost::bind(&ti::idle_rate_counter_creator, this, _1, _2),
              &performance_counters::locality_thread_counter_discoverer,
              "0.1%"
            },
            // thread counts
            { "/threads/count/cumulative", performance_counters::counter_raw,
              "returns the overall number of executed (retired) HPX-threads for "
              "the referenced locality", HPX_PERFORMANCE_COUNTER_V1, counts_creator,
              &performance_counters::locality_thread_counter_discoverer,
              ""
            },
            { "/threads/count/instantaneous/all", performance_counters::counter_raw,
              "returns the overall current number of HPX-threads instantiated at the "
              "referenced locality", HPX_PERFORMANCE_COUNTER_V1, counts_creator,
              &performance_counters::locality_thread_counter_discoverer,
              ""
            },
            { "/threads/count/instantaneous/active", performance_counters::counter_raw,
              "returns the current number of active HPX-threads at the referenced locality",
              HPX_PERFORMANCE_COUNTER_V1, counts_creator,
              &performance_counters::locality_thread_counter_discoverer,
              ""
            },
            { "/threads/count/instantaneous/pending", performance_counters::counter_raw,
              "returns the current number of pending HPX-threads at the referenced locality",
              HPX_PERFORMANCE_COUNTER_V1, counts_creator,
              &performance_counters::locality_thread_counter_discoverer,
              ""
            },
            { "/threads/count/instantaneous/suspended", performance_counters::counter_raw,
              "returns the current number of suspended HPX-threads at the referenced locality",
              HPX_PERFORMANCE_COUNTER_V1, counts_creator,
              &performance_counters::locality_thread_counter_discoverer,
              ""
            },
            { "/threads/count/instantaneous/terminated", performance_counters::counter_raw,
              "returns the current number of terminated HPX-threads at the referenced locality",
              HPX_PERFORMANCE_COUNTER_V1, counts_creator,
              &performance_counters::locality_thread_counter_discoverer,
              ""
            },
            { "/threads/count/instantaneous/staged", performance_counters::counter_raw,
              "returns the current number of staged HPX-threads (task descriptions) "
              "at the referenced locality",
              HPX_PERFORMANCE_COUNTER_V1, counts_creator,
              &performance_counters::locality_thread_counter_discoverer,
              ""
            },
            { "/threads/count/stack-recycles", performance_counters::counter_raw,
              "returns the total number of HPX-thread recycling operations performed "
              "for the referenced locality", HPX_PERFORMANCE_COUNTER_V1,
              counts_creator, &performance_counters::locality_counter_discoverer,
              ""
            },
#if !defined(BOOST_WINDOWS) && !defined(HPX_COROUTINE_USE_GENERIC_CONTEXT)
            { "/threads/count/stack-unbinds", performance_counters::counter_raw,
              "returns the total number of HPX-thread unbind (madvise) operations "
              "performed for the referenced locality", HPX_PERFORMANCE_COUNTER_V1,
              counts_creator, &performance_counters::locality_counter_discoverer,
              ""
            },
#endif
            { "/threads/count/objects", performance_counters::counter_raw,
              "returns the overall number of created HPX-threads objects for "
              "the referenced locality", HPX_PERFORMANCE_COUNTER_V1,
              counts_creator,
              &locality_allocator_counter_discoverer,
              ""
            }
        };
        performance_counters::install_counter_types(
            counter_types, sizeof(counter_types)/sizeof(counter_types[0]));
    }

    ///////////////////////////////////////////////////////////////////////////
    template <typename SchedulingPolicy, typename NotificationPolicy>
    void threadmanager_impl<SchedulingPolicy, NotificationPolicy>::
        tfunc_impl(std::size_t num_thread)
    {
        manage_active_thread_count count(thread_count_);

        // set affinity on Linux systems or when using HWLOC
        topology const& topology_ = get_topology();
        std::size_t mask = get_pu_mask(topology_, num_thread);

        LTM_(info) << "tfunc(" << num_thread
            << "): will run on one processing unit within this mask: "
            << std::hex << "0x" << mask;

        error_code ec(lightweight);
        topology_.set_thread_affinity_mask(mask, ec);
        if (ec) {
            LTM_(warning) << "run: setting thread affinity on OS thread "
                << num_thread << " failed with: " << ec.get_message();
        }

        // run the work queue
        hpx::util::coroutines::prepare_main_thread main_thread;

        // run main scheduling loop until terminated
        detail::scheduling_loop(num_thread, scheduler_, state_,
            executed_threads_[num_thread], tfunc_times[num_thread],
            exec_times[num_thread]);

#if HPX_DEBUG != 0
        // the last OS thread is allowed to exit only if no more PX threads exist
        BOOST_ASSERT(!scheduler_.get_thread_count(
            unknown, thread_priority_default, num_thread));
#endif
    }

    ///////////////////////////////////////////////////////////////////////////
    template <typename SchedulingPolicy, typename NotificationPolicy>
    bool threadmanager_impl<SchedulingPolicy, NotificationPolicy>::
        run(std::size_t num_threads)
    {
        LTM_(info) << "run: creating " << num_threads << " OS thread(s)";

        if (0 == num_threads) {
            HPX_THROW_EXCEPTION(bad_parameter,
                "threadmanager_impl::run", "number of threads is zero");
        }

        mutex_type::scoped_lock lk(mtx_);
        if (!threads_.empty() || (state_.load() == running))
            return true;    // do nothing if already running

        LTM_(info) << "run: running timer pool";
        timer_pool_.run(false);

        executed_threads_.resize(num_threads);
        tfunc_times.resize(num_threads);
        exec_times.resize(num_threads);

        try {
            // run threads and wait for initialization to complete
            BOOST_ASSERT (NULL == startup_);
            startup_ = new boost::barrier(static_cast<unsigned>(num_threads+1));

            state_.store(running);

            topology const& topology_ = get_topology();

            std::size_t thread_num = num_threads;
            while (thread_num-- != 0) {
                std::size_t mask = get_pu_mask(topology_, thread_num);

                LTM_(info) << "run: create OS thread " << thread_num
                    << ": will run on one processing unit within this mask: "
                    << std::hex << "0x" << mask;

                // create a new thread
                threads_.push_back(new boost::thread(boost::bind(
                    &threadmanager_impl::tfunc, this, thread_num)));

                // set the new threads affinity (on Windows systems)
                error_code ec(lightweight);
                topology_.set_thread_affinity_mask(threads_.back(), mask, ec);

                if (ec)
                {
                    LTM_(warning) << "run: setting thread affinity on OS "
                                     "thread " << thread_num << " failed with: "
                                  << ec.get_message();
                }
            }

            // start timer pool as well
            timer_pool_.run(false);

            // the main thread needs to have a unique thread_num
            init_tss(thread_num, scheduler_.numa_sensitive());
            startup_->wait();
        }
        catch (std::exception const& e) {
            LTM_(always) << "run: failed with: " << e.what();

            // trigger the barrier
            while (num_threads-- != 0 && !startup_->wait())
                ;

            stop();
            threads_.clear();

            return false;
        }

        LTM_(info) << "run: running";
        return true;
    }

    template <typename SchedulingPolicy, typename NotificationPolicy>
    void threadmanager_impl<SchedulingPolicy, NotificationPolicy>::
        stop (bool blocking)
    {
        LTM_(info) << "stop: blocking(" << std::boolalpha << blocking << ")";

        deinit_tss();

        mutex_type::scoped_lock l(mtx_);
        if (!threads_.empty()) {
            if (state_.load() == running) {
                state_.store(stopping);
                do_some_work();         // make sure we're not waiting
            }

            if (blocking) {
                for (std::size_t i = 0; i < threads_.size(); ++i)
                {
                    // make sure no OS thread is waiting
                    LTM_(info) << "stop: notify_all";
                    do_some_work();

                    LTM_(info) << "stop(" << i << "): join";

                    // unlock the lock while joining
                    util::unlock_the_lock<mutex_type::scoped_lock> ul(l);
                    threads_[i].join();
                }
                threads_.clear();

                LTM_(info) << "stop: stopping timer pool";
                timer_pool_.stop();             // stop timer pool as well
                if (blocking) {
                    timer_pool_.join();
                    timer_pool_.clear();
                }
            }
        }
        delete startup_;
        startup_ = NULL;
    }

    template <typename SchedulingPolicy, typename NotificationPolicy>
    boost::int64_t threadmanager_impl<SchedulingPolicy, NotificationPolicy>::
        get_executed_threads(std::size_t num, bool reset)
    {
        boost::int64_t result = 0;
        if (num != std::size_t(-1)) {
            result = executed_threads_[num];
            if (reset)
                executed_threads_[num] = 0;
            return result;
        }

        result = std::accumulate(executed_threads_.begin(),
            executed_threads_.end(), 0LL);
        if (reset)
            std::fill(executed_threads_.begin(), executed_threads_.end(), 0LL);
        return result;
    }

    ///////////////////////////////////////////////////////////////////////////
    template <typename SchedulingPolicy, typename NotificationPolicy>
    boost::int64_t threadmanager_impl<SchedulingPolicy, NotificationPolicy>::
        avg_idle_rate(bool reset)
    {
        double const exec_total =
            std::accumulate(exec_times.begin(), exec_times.end(), 0.);
        double const tfunc_total =
            std::accumulate(tfunc_times.begin(), tfunc_times.end(), 0.);

        if (reset) {
            std::fill(exec_times.begin(), exec_times.end(), 0);
            std::fill(tfunc_times.begin(), tfunc_times.end(), 0);
        }

        if (std::abs(tfunc_total) < 1e-16)   // avoid division by zero
            return 1000LL;

        double const percent = 1. - (exec_total / tfunc_total);
        return boost::int64_t(1000. * percent);    // 0.1 percent
    }

    template <typename SchedulingPolicy, typename NotificationPolicy>
    boost::int64_t threadmanager_impl<SchedulingPolicy, NotificationPolicy>::
        avg_idle_rate(std::size_t num_thread, bool reset)
    {
        double const exec_time = static_cast<double>(exec_times[num_thread]);
        double const tfunc_time = static_cast<double>(tfunc_times[num_thread]);
        double const percent = (tfunc_time != 0.) ? 1. - (exec_time / tfunc_time) : 1.;

        if (reset) {
            exec_times[num_thread] = 0;
            tfunc_times[num_thread] = 0;
        }

        return boost::int64_t(1000. * percent);   // 0.1 percent
    }
}}

///////////////////////////////////////////////////////////////////////////////
/// explicit template instantiation for the thread manager of our choice
#include <hpx/runtime/threads/policies/callback_notifier.hpp>

#if defined(HPX_GLOBAL_SCHEDULER)
#include <hpx/runtime/threads/policies/global_queue_scheduler.hpp>

template class HPX_EXPORT hpx::threads::threadmanager_impl<
    hpx::threads::policies::global_queue_scheduler,
    hpx::threads::policies::callback_notifier>;
#endif

#if defined(HPX_LOCAL_SCHEDULER)
#include <hpx/runtime/threads/policies/local_queue_scheduler.hpp>

template class HPX_EXPORT hpx::threads::threadmanager_impl<
    hpx::threads::policies::local_queue_scheduler<>,
    hpx::threads::policies::callback_notifier>;
#endif

#if defined(HPX_ABP_SCHEDULER)
#include <hpx/runtime/threads/policies/abp_queue_scheduler.hpp>

template class HPX_EXPORT hpx::threads::threadmanager_impl<
    hpx::threads::policies::abp_queue_scheduler,
    hpx::threads::policies::callback_notifier>;
#endif

#if defined(HPX_ABP_PRIORITY_SCHEDULER)
#include <hpx/runtime/threads/policies/abp_priority_queue_scheduler.hpp>

template class HPX_EXPORT hpx::threads::threadmanager_impl<
    hpx::threads::policies::abp_priority_queue_scheduler,
    hpx::threads::policies::callback_notifier>;
#endif

#include <hpx/runtime/threads/policies/local_priority_queue_scheduler.hpp>

template class HPX_EXPORT hpx::threads::threadmanager_impl<
    hpx::threads::policies::local_priority_queue_scheduler,
    hpx::threads::policies::callback_notifier>;

#if defined(HPX_HIERARCHY_SCHEDULER)
#include <hpx/runtime/threads/policies/hierarchy_scheduler.hpp>

template class HPX_EXPORT hpx::threads::threadmanager_impl<
    hpx::threads::policies::hierarchy_scheduler,
    hpx::threads::policies::callback_notifier>;
#endif

#if defined(HPX_PERIODIC_PRIORITY_SCHEDULER)
#include <hpx/runtime/threads/policies/periodic_priority_scheduler.hpp>

template class HPX_EXPORT hpx::threads::threadmanager_impl<
    hpx::threads::policies::local_periodic_priority_scheduler,
    hpx::threads::policies::callback_notifier>;
#endif
<|MERGE_RESOLUTION|>--- conflicted
+++ resolved
@@ -209,153 +209,8 @@
             thread_state_ex_enum new_state_ex, thread_priority priority,
             error_code& ec)
     {
-<<<<<<< HEAD
         return detail::set_thread_state(scheduler_, id, new_state,
             new_state_ex, priority, get_worker_thread_num(), ec);
-=======
-        if (HPX_UNLIKELY(!id)) {
-            HPX_THROWS_IF(ec, null_thread_id, "threadmanager_impl::set_state",
-                "NULL thread id encountered");
-            return thread_state(unknown);
-        }
-
-        util::block_profiler_wrapper<set_state_tag> bp(set_state_logger_);
-
-        // set_state can't be used to force a thread into active state
-        if (new_state == active) {
-            hpx::util::osstream strm;
-            strm << "invalid new state: " << get_thread_state_name(new_state);
-            HPX_THROWS_IF(ec, bad_parameter, "threadmanager_impl::set_state",
-                hpx::util::osstream_get_string(strm));
-            return thread_state(unknown);
-        }
-
-        // we know that the id is actually the pointer to the thread
-        thread_data* thrd = reinterpret_cast<thread_data*>(id);
-        if (!thrd) {
-            if (&ec != &throws)
-                ec = make_success_code();
-            return thread_state(terminated);     // this thread has already been terminated
-        }
-
-        // handle priority, restore original priority of thread, if needed
-        if (priority == thread_priority_default)
-            priority = thrd->get_priority();
-        else if (new_state == pending)
-            thrd->set_priority(priority);
-
-        BOOST_ASSERT(priority != thread_priority_default);
-
-        thread_state previous_state;
-        do {
-            // action depends on the current state
-            previous_state = thrd->get_state();
-            thread_state_enum previous_state_val = previous_state;
-
-            // nothing to do here if the state doesn't change
-            if (new_state == previous_state_val) {
-                LTM_(warning) << "set_state: old thread state is the same as new "
-                               "thread state, aborting state change, thread("
-                            << id << "), description("
-                            << thrd->get_description() << "), new state("
-                            << get_thread_state_name(new_state) << ")";
-
-                if (&ec != &throws)
-                    ec = make_success_code();
-
-                return thread_state(new_state);
-            }
-
-            // the thread to set the state for is currently running, so we
-            // schedule another thread to execute the pending set_state
-            if (active == previous_state_val) {
-                // schedule a new thread to set the state
-                LTM_(warning)
-                    << "set_state: thread is currently active, scheduling "
-                        "new thread, thread(" << id << "), description("
-                    << thrd->get_description() << "), new state("
-                    << get_thread_state_name(new_state) << ")";
-
-                thread_init_data data(
-                    boost::bind(&threadmanager_impl::set_active_state, this,
-                        id, new_state, new_state_ex, priority, previous_state),
-                    "set state for active thread", 0, priority);
-                register_work(data);
-
-                if (&ec != &throws)
-                    ec = make_success_code();
-
-                return previous_state;     // done
-            }
-            else if (terminated == previous_state_val) {
-                LTM_(warning)
-                    << "set_state: thread is terminated, aborting state "
-                        "change, thread(" << id << "), description("
-                    << thrd->get_description() << "), new state("
-                    << get_thread_state_name(new_state) << ")";
-
-                if (&ec != &throws)
-                    ec = make_success_code();
-
-                // If the thread has been terminated while this set_state was
-                // pending nothing has to be done anymore.
-                return previous_state;
-            }
-            else if (pending == previous_state_val && suspended == new_state) {
-                // we do not allow explicit resetting of a state to suspended
-                // without the thread being executed.
-                hpx::util::osstream strm;
-                strm << "set_state: invalid new state, can't demote a pending thread, "
-                     << "thread(" << id << "), description("
-                     << thrd->get_description() << "), new state("
-                     << get_thread_state_name(new_state) << ")";
-
-                LTM_(fatal) << hpx::util::osstream_get_string(strm);
-
-                HPX_THROWS_IF(ec, bad_parameter, "threadmanager_impl::set_state",
-                    hpx::util::osstream_get_string(strm));
-                return thread_state(unknown);
-            }
-
-            // If the previous state was pending we are supposed to remove the
-            // thread from the queue. But in order to avoid linearly looking
-            // through the queue we defer this to the thread function, which
-            // at some point will ignore this thread by simply skipping it
-            // (if it's not pending anymore).
-
-            LTM_(info) << "set_state: thread(" << id << "), "
-                          "description(" << thrd->get_description() << "), "
-                          "new state(" << get_thread_state_name(new_state) << "), "
-                          "old state(" << get_thread_state_name(previous_state_val)
-                       << ")";
-
-            // So all what we do here is to set the new state.
-            if (thrd->restore_state(new_state, previous_state)) {
-                thrd->set_state_ex(new_state_ex);
-                break;
-            }
-
-            // state has changed since we fetched it from the thread, retry
-            LTM_(error) << "set_state: state has been changed since it was fetched, "
-                          "retrying, thread(" << id << "), "
-                          "description(" << thrd->get_description() << "), "
-                          "new state(" << get_thread_state_name(new_state) << "), "
-                          "old state(" << get_thread_state_name(previous_state_val)
-                       << ")";
-        } while (true);
-
-        if (new_state == pending) {
-            // REVIEW: Passing a specific target thread may interfere with the
-            // round robin queuing.
-            scheduler_.schedule_thread(thrd, get_worker_thread_num(), priority);
-            do_some_work();
-        }
-
-        if (&ec != &throws)
-            ec = make_success_code();
-
-        return previous_state;
->>>>>>> 75d952e4
     }
 
     /// The get_state function is part of the thread related API. It
@@ -668,108 +523,6 @@
     }
 
     ///////////////////////////////////////////////////////////////////////////
-<<<<<<< HEAD
-=======
-    /// This thread function is used by the at_timer thread below to trigger
-    /// the required action.
-    template <typename SchedulingPolicy, typename NotificationPolicy>
-    thread_state_enum threadmanager_impl<SchedulingPolicy, NotificationPolicy>::
-        wake_timer_thread(thread_id_type id,
-            thread_state_enum newstate, thread_state_ex_enum newstate_ex,
-            thread_priority priority, thread_id_type timer_id,
-            boost::shared_ptr<boost::atomic<bool> > triggered)
-    {
-        if (HPX_UNLIKELY(!id)) {
-            HPX_THROW_EXCEPTION(null_thread_id,
-                "threadmanager_impl::wake_timer_thread",
-                "NULL thread id encountered (id)");
-            return terminated;
-        }
-        if (HPX_UNLIKELY(!timer_id)) {
-            HPX_THROW_EXCEPTION(null_thread_id,
-                "threadmanager_impl::wake_timer_thread",
-                "NULL thread id encountered (timer_id)");
-            return terminated;
-        }
-
-        // handle priority, restore original priority of thread, if needed
-        if (priority == thread_priority_default)
-        {
-            // we know that the id is actually the pointer to the thread
-            thread_data* thrd = reinterpret_cast<thread_data*>(id);
-            priority = thrd->get_priority();
-        }
-        BOOST_ASSERT(priority != thread_priority_default);
-
-        bool oldvalue = false;
-        if (triggered->compare_exchange_strong(oldvalue, true)) //-V601
-        {
-            // timer has not been canceled yet, trigger the requested set_state
-            set_state(id, newstate, newstate_ex, priority);
-        }
-
-        // then re-activate the thread holding the deadline_timer
-        // REVIEW: Why do we ignore errors here?
-        error_code ec(lightweight);    // do not throw
-        set_state(timer_id, pending, wait_timeout, priority, ec);
-        return terminated;
-    }
-
-    /// This thread function initiates the required set_state action (on
-    /// behalf of one of the threadmanager_impl#set_state functions).
-    template <typename SchedulingPolicy, typename NotificationPolicy>
-    template <typename TimeType>
-    thread_state_enum threadmanager_impl<SchedulingPolicy, NotificationPolicy>::
-        at_timer(TimeType const& expire, thread_id_type id,
-            thread_state_enum newstate, thread_state_ex_enum newstate_ex,
-            thread_priority priority)
-    {
-        if (HPX_UNLIKELY(!id)) {
-            HPX_THROW_EXCEPTION(null_thread_id,
-                "threadmanager_impl::at_timer",
-                "NULL thread id encountered");
-            return terminated;
-        }
-
-        // create a new thread in suspended state, which will execute the
-        // requested set_state when timer fires and will re-awaken this thread,
-        // allowing the deadline_timer to go out of scope gracefully
-        thread_self& self = get_self();
-        thread_id_type self_id = self.get_thread_id();
-
-        boost::shared_ptr<boost::atomic<bool> > triggered(
-            boost::make_shared<boost::atomic<bool> >(false));
-
-        thread_init_data data(
-            boost::bind(&threadmanager_impl::wake_timer_thread, this, id,
-                newstate, newstate_ex, priority, self_id, triggered),
-            "wake_timer", 0, priority);
-        thread_id_type wake_id = register_thread(data, suspended, true);
-
-        // create timer firing in correspondence with given time
-        boost::asio::deadline_timer t (timer_pool_.get_io_service(), expire);
-
-        // let the timer invoke the set_state on the new (suspended) thread
-        t.async_wait(boost::bind(&threadmanager_impl::set_state, this, wake_id,
-            pending, wait_timeout, priority, boost::ref(throws)));
-
-        // this waits for the thread to be reactivated when the timer fired
-        // if it returns signaled the timer has been canceled, otherwise
-        // the timer fired and the wake_timer_thread above has been executed
-        bool oldvalue = false;
-        thread_state_ex_enum statex = self.yield(suspended);
-
-        if (wait_timeout != statex &&
-            triggered->compare_exchange_strong(oldvalue, true)) //-V601
-        {
-            // wake_timer_thread has not been executed yet, cancel timer
-            t.cancel();
-        }
-
-        return terminated;
-    }
-
->>>>>>> 75d952e4
     /// Set a timer to set the state of the given \a thread to the given
     /// new value after it expired (at the given time)
     template <typename SchedulingPolicy, typename NotificationPolicy>
@@ -1303,15 +1056,12 @@
                   static_cast<std::size_t>(paths.instanceindex_), _1),
               "allocator", HPX_COROUTINE_NUM_ALL_HEAPS
             },
-<<<<<<< HEAD
-=======
             // /threads(locality#%d/total}/count/stolen
             { "count/stolen",
               &coroutine_type::impl_type::get_allocation_count_all,
               HPX_STD_BIND(&spt::get_num_stolen_threads, &scheduler_, _1),
               "worker-thread", shepherd_count
             },
->>>>>>> 75d952e4
         };
         std::size_t const data_size = sizeof(data)/sizeof(data[0]);
 
