--- conflicted
+++ resolved
@@ -13,11 +13,8 @@
 
 #include <boost/make_shared.hpp>
 
-<<<<<<< HEAD
+#include <mutex>
 #include <string>
-=======
-#include <mutex>
->>>>>>> d7b354f8
 
 namespace hpx { namespace util { namespace detail
 {
